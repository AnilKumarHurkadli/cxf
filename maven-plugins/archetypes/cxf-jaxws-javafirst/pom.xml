<?xml version="1.0"?>
<!--
    licensed to the Apache Software Foundation (ASF) under one
    or more contributor license agreements. See the NOTICE file
    distributed with this work for additional information
    regarding copyright ownership. The ASF licenses this file
    to you under the Apache License, Version 2.0 (the
    "License"); you may not use this file except in compliance
    with the License. You may obtain a copy of the License at
    
    http://www.apache.org/licenses/LICENSE-2.0
    
    Unless required by applicable law or agreed to in writing,
    software distributed under the License is distributed on an
    "AS IS" BASIS, WITHOUT WARRANTIES OR CONDITIONS OF ANY
    KIND, either express or implied. See the License for the
    specific language governing permissions and limitations
    under the License.
-->
<project xmlns="http://maven.apache.org/POM/4.0.0" xmlns:xsi="http://www.w3.org/2001/XMLSchema-instance" xsi:schemaLocation="http://maven.apache.org/POM/4.0.0 http://maven.apache.org/maven-v4_0_0.xsd">
    <parent>
        <groupId>org.apache.cxf</groupId>
        <artifactId>cxf-parent</artifactId>
<<<<<<< HEAD
        <version>2.5.0-SNAPSHOT</version>
=======
        <version>2.4.2</version>
>>>>>>> c9e236fc
        <relativePath>../../../parent/pom.xml</relativePath>
    </parent>
    <modelVersion>4.0.0</modelVersion>
    <groupId>org.apache.cxf.archetype</groupId>
    <artifactId>cxf-jaxws-javafirst</artifactId>
    <name>Apache CXF Archetype - Simple JAX-WS Java First</name>
<<<<<<< HEAD
    <version>2.5.0-SNAPSHOT</version>
=======
    <version>2.4.2</version>
>>>>>>> c9e236fc
    <url>http://cxf.apache.org</url>
    <properties>
        <maven.test.skip>true</maven.test.skip>
        <eclipse.skip>true</eclipse.skip>
    </properties>
    <build>
        <resources>
            <resource>
                <directory>src/main/resources</directory>
                <filtering>true</filtering>
            </resource>
        </resources>
    </build>
</project><|MERGE_RESOLUTION|>--- conflicted
+++ resolved
@@ -21,22 +21,14 @@
     <parent>
         <groupId>org.apache.cxf</groupId>
         <artifactId>cxf-parent</artifactId>
-<<<<<<< HEAD
-        <version>2.5.0-SNAPSHOT</version>
-=======
         <version>2.4.2</version>
->>>>>>> c9e236fc
         <relativePath>../../../parent/pom.xml</relativePath>
     </parent>
     <modelVersion>4.0.0</modelVersion>
     <groupId>org.apache.cxf.archetype</groupId>
     <artifactId>cxf-jaxws-javafirst</artifactId>
     <name>Apache CXF Archetype - Simple JAX-WS Java First</name>
-<<<<<<< HEAD
-    <version>2.5.0-SNAPSHOT</version>
-=======
     <version>2.4.2</version>
->>>>>>> c9e236fc
     <url>http://cxf.apache.org</url>
     <properties>
         <maven.test.skip>true</maven.test.skip>
