<?xml version="1.0" encoding="UTF-8"?>
<!--
 * Licensed to the Apache Software Foundation (ASF) under one
 * or more contributor license agreements. See the NOTICE file
 * distributed with this work for additional information
 * regarding copyright ownership. The ASF licenses this file
 * to you under the Apache License, Version 2.0 (the
 * "License"); you may not use this file except in compliance
 * with the License. You may obtain a copy of the License at
 *
 * http://www.apache.org/licenses/LICENSE-2.0
 *
 * Unless required by applicable law or agreed to in writing,
 * software distributed under the License is distributed on an
 * "AS IS" BASIS, WITHOUT WARRANTIES OR CONDITIONS OF ANY
 * KIND, either express or implied. See the License for the
 * specific language governing permissions and limitations
 * under the License.
-->
<project xmlns="http://maven.apache.org/POM/4.0.0" xmlns:xsi="http://www.w3.org/2001/XMLSchema-instance" xsi:schemaLocation="http://maven.apache.org/POM/4.0.0 http://maven.apache.org/maven-v4_0_0.xsd">
    <modelVersion>4.0.0</modelVersion>
    <groupId>org.apache.cxf</groupId>
    <artifactId>cxf-corbatools-maven-plugin</artifactId>
    <packaging>maven-plugin</packaging>
<<<<<<< HEAD
    <version>2.5.0-SNAPSHOT</version>
=======
    <version>2.4.2</version>
>>>>>>> c9e236fc
    <name>Apache CXF CORBA Tools Maven2 Plugins</name>
    <url>http://cxf.apache.org</url>

    <parent>
        <groupId>org.apache.cxf</groupId>
        <artifactId>cxf-parent</artifactId>
<<<<<<< HEAD
        <version>2.5.0-SNAPSHOT</version>
=======
        <version>2.4.2</version>
>>>>>>> c9e236fc
        <relativePath>../../parent/pom.xml</relativePath>
    </parent>

    <dependencies>
        <dependency>
            <groupId>junit</groupId>
            <artifactId>junit</artifactId>
            <scope>test</scope>
        </dependency>
        <dependency>
            <groupId>org.springframework</groupId>
            <artifactId>spring-core</artifactId>
        </dependency>
        <dependency>
            <groupId>org.springframework</groupId>
            <artifactId>spring-beans</artifactId>
        </dependency>
        <dependency>
            <groupId>org.springframework</groupId>
            <artifactId>spring-context</artifactId>
        </dependency>
        <dependency>
            <groupId>org.apache.maven</groupId>
            <artifactId>maven-plugin-api</artifactId>
            <scope>compile</scope>
            <exclusions>
                <exclusion>
                    <groupId>junit</groupId>
                    <artifactId>junit</artifactId>
                </exclusion>
            </exclusions>
        </dependency>
        <dependency>
            <groupId>org.apache.maven</groupId>
            <artifactId>maven-project</artifactId>
            <scope>compile</scope>
            <exclusions>
                <exclusion>
                    <groupId>junit</groupId>
                    <artifactId>junit</artifactId>
                </exclusion>
            </exclusions>
        </dependency>
        <dependency>
            <groupId>org.apache.cxf</groupId>
            <artifactId>cxf-tools-corba</artifactId>
            <version>${project.version}</version>
        </dependency>

    </dependencies>

</project>
<|MERGE_RESOLUTION|>--- conflicted
+++ resolved
@@ -22,22 +22,14 @@
     <groupId>org.apache.cxf</groupId>
     <artifactId>cxf-corbatools-maven-plugin</artifactId>
     <packaging>maven-plugin</packaging>
-<<<<<<< HEAD
-    <version>2.5.0-SNAPSHOT</version>
-=======
     <version>2.4.2</version>
->>>>>>> c9e236fc
     <name>Apache CXF CORBA Tools Maven2 Plugins</name>
     <url>http://cxf.apache.org</url>
 
     <parent>
         <groupId>org.apache.cxf</groupId>
         <artifactId>cxf-parent</artifactId>
-<<<<<<< HEAD
-        <version>2.5.0-SNAPSHOT</version>
-=======
         <version>2.4.2</version>
->>>>>>> c9e236fc
         <relativePath>../../parent/pom.xml</relativePath>
     </parent>
 
