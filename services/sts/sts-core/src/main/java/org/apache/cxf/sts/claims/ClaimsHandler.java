/**
 * Licensed to the Apache Software Foundation (ASF) under one
 * or more contributor license agreements. See the NOTICE file
 * distributed with this work for additional information
 * regarding copyright ownership. The ASF licenses this file
 * to you under the Apache License, Version 2.0 (the
 * "License"); you may not use this file except in compliance
 * with the License. You may obtain a copy of the License at
 *
 * http://www.apache.org/licenses/LICENSE-2.0
 *
 * Unless required by applicable law or agreed to in writing,
 * software distributed under the License is distributed on an
 * "AS IS" BASIS, WITHOUT WARRANTIES OR CONDITIONS OF ANY
 * KIND, either express or implied. See the License for the
 * specific language governing permissions and limitations
 * under the License.
 */

package org.apache.cxf.sts.claims;

import java.net.URI;
import java.util.List;

/**
 * This interface provides a pluggable way to handle Claims.
 */
public interface ClaimsHandler {

    List<URI> getSupportedClaimTypes();

<<<<<<< HEAD
    ClaimCollection retrieveClaimValues(RequestClaimCollection claims, ClaimsParameters parameters);
=======
    @Deprecated
    ClaimCollection retrieveClaimValues(
            Principal principal, RequestClaimCollection claims, WebServiceContext context, String realm);
>>>>>>> 2fe1624a

    ClaimCollection retrieveClaimValues(RequestClaimCollection claims, ClaimsParameters parameters);

}
 <|MERGE_RESOLUTION|>--- conflicted
+++ resolved
@@ -20,7 +20,10 @@
 package org.apache.cxf.sts.claims;
 
 import java.net.URI;
+import java.security.Principal;
 import java.util.List;
+
+import javax.xml.ws.WebServiceContext;
 
 /**
  * This interface provides a pluggable way to handle Claims.
@@ -29,13 +32,9 @@
 
     List<URI> getSupportedClaimTypes();
 
-<<<<<<< HEAD
-    ClaimCollection retrieveClaimValues(RequestClaimCollection claims, ClaimsParameters parameters);
-=======
     @Deprecated
     ClaimCollection retrieveClaimValues(
             Principal principal, RequestClaimCollection claims, WebServiceContext context, String realm);
->>>>>>> 2fe1624a
 
     ClaimCollection retrieveClaimValues(RequestClaimCollection claims, ClaimsParameters parameters);
 
