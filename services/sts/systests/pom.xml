--- conflicted
+++ resolved
@@ -21,22 +21,14 @@
     <groupId>org.apache.cxf.services.sts</groupId>
     <artifactId>cxf-services-sts-systests</artifactId>
     <packaging>pom</packaging>
-<<<<<<< HEAD
-    <version>2.6.0-SNAPSHOT</version>
-=======
     <version>2.5.2</version>
->>>>>>> 2fe1624a
     <name>Apache CXF STS systests</name>
     <url>http://cxf.apache.org</url>
 
     <parent>
         <groupId>org.apache.cxf.services.sts</groupId>
         <artifactId>cxf-services-sts</artifactId>
-<<<<<<< HEAD
-        <version>2.6.0-SNAPSHOT</version>
-=======
         <version>2.5.2</version>
->>>>>>> 2fe1624a
     </parent>
 
     <modules>
