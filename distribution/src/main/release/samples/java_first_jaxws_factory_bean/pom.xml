<!--
  Licensed to the Apache Software Foundation (ASF) under one
  or more contributor license agreements. See the NOTICE file
  distributed with this work for additional information
  regarding copyright ownership. The ASF licenses this file
  to you under the Apache License, Version 2.0 (the
  "License"); you may not use this file except in compliance
  with the License. You may obtain a copy of the License at
 
  http://www.apache.org/licenses/LICENSE-2.0
 
  Unless required by applicable law or agreed to in writing,
  software distributed under the License is distributed on an
  "AS IS" BASIS, WITHOUT WARRANTIES OR CONDITIONS OF ANY
  KIND, either express or implied. See the License for the
  specific language governing permissions and limitations
  under the License.
-->
<project xmlns="http://maven.apache.org/POM/4.0.0" xmlns:xsi="http://www.w3.org/2001/XMLSchema-instance" xsi:schemaLocation="http://maven.apache.org/POM/4.0.0 http://maven.apache.org/maven-v4_0_0.xsd">
    <modelVersion>4.0.0</modelVersion>
    <groupId>org.apache.cxf.samples</groupId>
    <artifactId>java_first_jaxws_factory_bean</artifactId>
    <name>Java First demo service using the JAXWSFactoryBeans</name>
<<<<<<< HEAD
    <version>2.5.0-SNAPSHOT</version>
=======
    <version>2.4.2</version>
>>>>>>> c9e236fc

    <parent>
        <groupId>org.apache.cxf.samples</groupId>
        <artifactId>cxf-samples</artifactId>
<<<<<<< HEAD
        <version>2.5.0-SNAPSHOT</version>
=======
        <version>2.4.2</version>
>>>>>>> c9e236fc
    </parent>
    <properties>
        <cxf.version>${project.version}</cxf.version>
    </properties>
    <build>
        <sourceDirectory>src</sourceDirectory>
        <plugins>
            <plugin>
                <artifactId>maven-compiler-plugin</artifactId>
                <configuration>
                    <source>1.5</source>
                    <target>1.5</target>
                </configuration>
            </plugin>
        </plugins>
    </build>
    <profiles>
        <profile>
            <id>server</id>
            <build>
                <defaultGoal>test</defaultGoal>
                <plugins>
                    <plugin>
                        <groupId>org.codehaus.mojo</groupId>
                        <artifactId>exec-maven-plugin</artifactId>
                        <executions>
                            <execution>
                                <phase>test</phase>
                                <goals>
                                    <goal>java</goal>
                                </goals>
                                <configuration>
                                    <mainClass>demo.hw.server.Server</mainClass>
                                </configuration>
                            </execution>
                        </executions>
                    </plugin>
                </plugins>
            </build>
        </profile>
        <profile>
            <id>client</id>
            <build>
                <defaultGoal>test</defaultGoal>
                <plugins>
                    <plugin>
                        <groupId>org.codehaus.mojo</groupId>
                        <artifactId>exec-maven-plugin</artifactId>
                        <executions>
                            <execution>
                                <phase>test</phase>
                                <goals>
                                    <goal>java</goal>
                                </goals>
                                <configuration>
                                    <mainClass>demo.hw.client.Client</mainClass>
                                </configuration>
                            </execution>
                        </executions>
                    </plugin>
                </plugins>
            </build>
        </profile>
    </profiles>
    <dependencies>
        <dependency>
            <groupId>org.apache.cxf</groupId>
            <artifactId>cxf-rt-frontend-jaxws</artifactId>
<<<<<<< HEAD
            <version>2.5.0-SNAPSHOT</version>
=======
            <version>2.4.2</version>
>>>>>>> c9e236fc
        </dependency>
        <dependency>
            <groupId>org.apache.cxf</groupId>
            <artifactId>cxf-rt-transports-http</artifactId>
<<<<<<< HEAD
            <version>2.5.0-SNAPSHOT</version>
=======
            <version>2.4.2</version>
>>>>>>> c9e236fc
        </dependency>
        <!-- Jetty is needed if you're using the CXFServlet -->
        <dependency>
            <groupId>org.apache.cxf</groupId>
            <artifactId>cxf-rt-transports-http-jetty</artifactId>
<<<<<<< HEAD
            <version>2.5.0-SNAPSHOT</version>
=======
            <version>2.4.2</version>
>>>>>>> c9e236fc
        </dependency>
    </dependencies>
</project><|MERGE_RESOLUTION|>--- conflicted
+++ resolved
@@ -21,20 +21,12 @@
     <groupId>org.apache.cxf.samples</groupId>
     <artifactId>java_first_jaxws_factory_bean</artifactId>
     <name>Java First demo service using the JAXWSFactoryBeans</name>
-<<<<<<< HEAD
-    <version>2.5.0-SNAPSHOT</version>
-=======
     <version>2.4.2</version>
->>>>>>> c9e236fc
 
     <parent>
         <groupId>org.apache.cxf.samples</groupId>
         <artifactId>cxf-samples</artifactId>
-<<<<<<< HEAD
-        <version>2.5.0-SNAPSHOT</version>
-=======
         <version>2.4.2</version>
->>>>>>> c9e236fc
     </parent>
     <properties>
         <cxf.version>${project.version}</cxf.version>
@@ -103,30 +95,18 @@
         <dependency>
             <groupId>org.apache.cxf</groupId>
             <artifactId>cxf-rt-frontend-jaxws</artifactId>
-<<<<<<< HEAD
-            <version>2.5.0-SNAPSHOT</version>
-=======
             <version>2.4.2</version>
->>>>>>> c9e236fc
         </dependency>
         <dependency>
             <groupId>org.apache.cxf</groupId>
             <artifactId>cxf-rt-transports-http</artifactId>
-<<<<<<< HEAD
-            <version>2.5.0-SNAPSHOT</version>
-=======
             <version>2.4.2</version>
->>>>>>> c9e236fc
         </dependency>
         <!-- Jetty is needed if you're using the CXFServlet -->
         <dependency>
             <groupId>org.apache.cxf</groupId>
             <artifactId>cxf-rt-transports-http-jetty</artifactId>
-<<<<<<< HEAD
-            <version>2.5.0-SNAPSHOT</version>
-=======
             <version>2.4.2</version>
->>>>>>> c9e236fc
         </dependency>
     </dependencies>
 </project>