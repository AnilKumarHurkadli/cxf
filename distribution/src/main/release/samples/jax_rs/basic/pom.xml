<!--
  Licensed to the Apache Software Foundation (ASF) under one
  or more contributor license agreements. See the NOTICE file
  distributed with this work for additional information
  regarding copyright ownership. The ASF licenses this file
  to you under the Apache License, Version 2.0 (the
  "License"); you may not use this file except in compliance
  with the License. You may obtain a copy of the License at
 
  http://www.apache.org/licenses/LICENSE-2.0
 
  Unless required by applicable law or agreed to in writing,
  software distributed under the License is distributed on an
  "AS IS" BASIS, WITHOUT WARRANTIES OR CONDITIONS OF ANY
  KIND, either express or implied. See the License for the
  specific language governing permissions and limitations
  under the License.
-->
<project xmlns="http://maven.apache.org/POM/4.0.0" xmlns:xsi="http://www.w3.org/2001/XMLSchema-instance" xsi:schemaLocation="http://maven.apache.org/POM/4.0.0 http://maven.apache.org/maven-v4_0_0.xsd">
    <modelVersion>4.0.0</modelVersion>
    <groupId>org.apache.cxf.samples</groupId>
    <artifactId>jax_rs_basic</artifactId>
    <version>1.0</version>
    <name>JAX-RS Basic Demo</name>
    <properties>
            <cxf.version>[2,)</cxf.version>
            <httpclient.version>3.1</httpclient.version>
<<<<<<< HEAD
            <jsr311.version>1.0</jsr311.version>
=======
            <jsr311.version>0.8</jsr311.version>
>>>>>>> 8568d21b
    </properties>
    <build>
        <sourceDirectory>src</sourceDirectory>
        <plugins>
            <plugin>
                <artifactId>maven-compiler-plugin</artifactId>
                <configuration>
                    <source>1.5</source>
                    <target>1.5</target>
                </configuration>
            </plugin>
            <plugin>
                <artifactId>maven-antrun-plugin</artifactId>
                <executions>
                    <execution>
                        <id>copyxmlfiles</id>
                        <phase>generate-sources</phase>
	    	        <goals>
	    	            <goal>run</goal>
	    	        </goals>
	    	        <configuration>
	    	            <tasks>
	    	               <copy file="${basedir}/src/demo/jaxrs/client/add_customer.xml" todir="${basedir}/target/classes/demo/jaxrs/client"/>
	    	               <copy file="${basedir}/src/demo/jaxrs/client/update_customer.xml" todir="${basedir}/target/classes/demo/jaxrs/client"/>
	    	            </tasks>
	    	        </configuration>
	    	    </execution>
	    	</executions>
            </plugin>
        </plugins>
    </build>   
    <profiles>
        <profile>
            <id>server</id>
            <build>
                <defaultGoal>test</defaultGoal>
                <plugins>
                    <plugin>
                        <groupId>org.codehaus.mojo</groupId>
                        <artifactId>exec-maven-plugin</artifactId>
                        <executions>
                            <execution>
                                <phase>test</phase>
                                <goals>
                                    <goal>java</goal>
                                </goals>
                                <configuration>
                                    <mainClass>demo.jaxrs.server.Server</mainClass>
                                </configuration>
                            </execution>
                        </executions>
                    </plugin>
                </plugins>
            </build>
        </profile>
        <profile>
            <id>client</id>
            <build>
                <defaultGoal>test</defaultGoal>
                <plugins>
                    <plugin>
                        <groupId>org.codehaus.mojo</groupId>
                        <artifactId>exec-maven-plugin</artifactId>
                        <executions>
                            <execution>
                                <phase>test</phase>
                                <goals>
                                    <goal>java</goal>
                                </goals>
                                <configuration>
                                    <mainClass>demo.jaxrs.client.Client</mainClass>
                                </configuration>
                            </execution>
                        </executions>
                    </plugin>
                </plugins>
            </build>
        </profile>
        <profile>
            <id>snapshots</id>
            <repositories>
                <repository>
                    <id>apache-snapshots</id>
                    <name>Apache SNAPSHOT Repository</name>
                    <url>http://people.apache.org/repo/m2-snapshot-repository/</url>
                    <snapshots>
                        <enabled>true</enabled>
                    </snapshots>
                </repository>
                    <!-- for jaxb-impl -->
                <repository>
                    <id>java.net</id>
                    <url>http://download.java.net/maven/1/</url>
                    <layout>legacy</layout>
                </repository>
            </repositories>
            <pluginRepositories>
                <pluginRepository>
                    <id>apache-plugin-snapshots</id>
                    <name>Apache Maven Plugin Snapshots</name>
                    <url>http://people.apache.org/repo/m2-snapshot-repository</url>
                    <releases>
                        <enabled>false</enabled>
                    </releases>
                    <snapshots>
                        <enabled>true</enabled>
                    </snapshots>
                </pluginRepository>
            </pluginRepositories>
        </profile>
    </profiles>
    <repositories>
            <!-- for jaxb-impl -->
        <repository>
            <id>java.net</id>
            <url>http://download.java.net/maven/1/</url>
            <layout>legacy</layout>
        </repository>
    </repositories>
    <dependencies>
        <dependency>
            <groupId>org.apache.cxf</groupId>
            <artifactId>cxf-rt-transports-http</artifactId>
            <version>${cxf.version}</version>
        </dependency>
        <!-- This dependency is needed if you're using the Jetty container -->
        <dependency>
            <groupId>org.apache.cxf</groupId>
            <artifactId>cxf-rt-transports-http-jetty</artifactId>
            <version>${cxf.version}</version>
        </dependency>
        <dependency>
            <groupId>org.apache.cxf</groupId>
            <artifactId>cxf-rt-frontend-jaxrs</artifactId>
            <version>${cxf.version}</version>
        </dependency>
        <dependency>
            <groupId>commons-httpclient</groupId>
            <artifactId>commons-httpclient</artifactId>
            <version>${httpclient.version}</version>
        </dependency>
        <dependency>
            <groupId>javax.ws.rs</groupId>
            <artifactId>jsr311-api</artifactId>
            <version>${jsr311.version}</version>
        </dependency>
    </dependencies>
</project><|MERGE_RESOLUTION|>--- conflicted
+++ resolved
@@ -25,11 +25,7 @@
     <properties>
             <cxf.version>[2,)</cxf.version>
             <httpclient.version>3.1</httpclient.version>
-<<<<<<< HEAD
-            <jsr311.version>1.0</jsr311.version>
-=======
             <jsr311.version>0.8</jsr311.version>
->>>>>>> 8568d21b
     </properties>
     <build>
         <sourceDirectory>src</sourceDirectory>
