--- conflicted
+++ resolved
@@ -22,19 +22,11 @@
     <artifactId>jms_pubsub</artifactId>
     <name>JMS Transport Publish/Subscribe Demo using Document-Literal Style</name>
     <description>JMS Transport Publish/Subscribe Demo using Document-Literal Style</description>
-<<<<<<< HEAD
-    <version>2.6.0-SNAPSHOT</version>
-   <parent>
-        <groupId>org.apache.cxf.samples</groupId>
-        <artifactId>cxf-samples</artifactId>
-        <version>2.6.0-SNAPSHOT</version>
-=======
     <version>2.5.2</version>
    <parent>
         <groupId>org.apache.cxf.samples</groupId>
         <artifactId>cxf-samples</artifactId>
         <version>2.5.2</version>
->>>>>>> 2fe1624a
     </parent>
 
     <properties>
@@ -52,11 +44,7 @@
             <plugin>
                 <groupId>org.apache.cxf</groupId>
                 <artifactId>cxf-codegen-plugin</artifactId>
-<<<<<<< HEAD
-                <version>2.6.0-SNAPSHOT</version>
-=======
                 <version>2.5.2</version>
->>>>>>> 2fe1624a
                 <executions>
                     <execution>
                         <id>generate-sources</id>
@@ -157,39 +145,23 @@
         <dependency>
             <groupId>org.apache.cxf</groupId>
             <artifactId>cxf-rt-frontend-jaxws</artifactId>
-<<<<<<< HEAD
-            <version>2.6.0-SNAPSHOT</version>
-=======
             <version>2.5.2</version>
->>>>>>> 2fe1624a
         </dependency>
         <dependency>
             <groupId>org.apache.cxf</groupId>
             <artifactId>cxf-rt-transports-http</artifactId>
-<<<<<<< HEAD
-            <version>2.6.0-SNAPSHOT</version>
-=======
             <version>2.5.2</version>
->>>>>>> 2fe1624a
         </dependency>
         <!-- Jetty is needed if you're using the CXFServlet -->
         <dependency>
             <groupId>org.apache.cxf</groupId>
             <artifactId>cxf-rt-transports-http-jetty</artifactId>
-<<<<<<< HEAD
-            <version>2.6.0-SNAPSHOT</version>
-=======
             <version>2.5.2</version>
->>>>>>> 2fe1624a
         </dependency>
         <dependency>
             <groupId>org.apache.cxf</groupId>
             <artifactId>cxf-rt-transports-jms</artifactId>
-<<<<<<< HEAD
-            <version>2.6.0-SNAPSHOT</version>
-=======
             <version>2.5.2</version>
->>>>>>> 2fe1624a
         </dependency>
         <dependency>
             <groupId>org.apache.activemq</groupId>
