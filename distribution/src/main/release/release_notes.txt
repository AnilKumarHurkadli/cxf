<<<<<<< HEAD
Apache CXF 2.2.2 Release Notes
=======
Apache CXF 2.1.7 Release Notes
>>>>>>> 8568d21b

1. Overview
 
Apache CXF 2.2.2 delivers the third major version of 
the Celtix project (http://celtix.objectweb.org) and the XFire project
(http://xfire.codehaus.org) merge.  This release is a major update from 
the 2.1.x series.   The major new additions include:

 * WS-SecurityPolicy
 * WS-SecureConversation
 * Partial support for WS-Trust
 * Initial support for JAX-RS 1.0 (not TCK compliant yet) including a 
   client API for accessing REST services   

2.2.2 fixes over 23 JIRA issues reported by users and the community.  In 
addition, 2.2.2 is the first version to pass the JAX-RS TCK and become
JAX-RS certified.

<<<<<<< HEAD
=======
Apache CXF 2.1.7 delivers the latest set of patches and bug fixes for the Apache
CXF 2.1.x branch.   This release fixes 25 JIRA issues that have been reported by 
users.
>>>>>>> 8568d21b

2. Installation Prerequisites 

Before installing Apache CXF, make sure the following products,
with the specified versions, are installed on your system:

    * Java 5 Development Kit
    * Apache ant 1.6

2.1 Java 5 Development Kit

You must install the J2SE Development Kit (JDK) 5.0 or 6, which can be downloaded
from:

    http://java.sun.com/j2se/1.5.0/download.jsp

After installing the JDK, set or modify the following environment variables:

    * JAVA_HOME -- set this environment variable
      to point at the root directory of the JDK 5.0 installation.

    * PATH -- make sure that your PATH includes: 
      %JAVA_HOME%\bin  (Windows) 
      $JAVA_HOME/bin   (UNIX)

2.2 Apache Ant 1.6.5 (or newer, 1.7.0 should work as well)

To run samples included in the binary distribution of Apache CXF,
you must install the Apache Ant 1.6.5 build utility, which can be downloaded
from:

    http://ant.apache.org/bindownload.cgi

After installing Apache Ant, add the <AntInstallDir>/bin directory to your PATH.

For more details, see the Installation Guide.


<<<<<<< HEAD
=======

>>>>>>> 8568d21b
3. Building the Samples

Building the samples included in the binary distribution is easy. Change to
the samples directory and follow the build instructions in the README.txt file 
included with each sample.

4. Reporting Problems

If you have any problems or want to send feedback of any kind, please e-mail the
cxf dev list, cxf-dev@incubator.apache.org.  You can also file issues in JIRA at:

http://issues.apache.org/jira/browse/CXF


5. Migration notes:

<<<<<<< HEAD
See the migration guide at:
http://cxf.apache.org/22-migration-guide.html
for caveats when upgrading from CXF 2.1.x to 2.2.x.


6. Specific issues, features, and improvements fixed in this version

** Sub-task
    * [CXF-2185] - Handler protocol match fails when multiple protocols are specified

** Bug
    * [CXF-1591] - WS Addressing Does Not Work with JAX-WS Provider Based Implementations
    * [CXF-2164] - CXFBusImpl never removed from ThreadLocal, generates permgen out of memory error after some redeployments
    * [CXF-2184] - XSD import statements do not apply given confguration
    * [CXF-2190] - Invalid message sent using Dispatch
    * [CXF-2201] - NullPointerException by XMLFormatValidator
    * [CXF-2203] - AttachmentSerializer content id incorrect
    * [CXF-2205] - Aegis databinding always trims strings
    * [CXF-2206] - Mapping jaxb types to "default" package causes exception
    * [CXF-2211] - Investigate possible OOM exception caused by Continuations
    * [CXF-2212] - SAAJInInterceptor creates a SAAJ SOAPFault with only one "Detail" child
    * [CXF-2213] - Currently CXF always produces true/false value for for mustUnderstand attribute irrespective of the SOAP version on the wire
    * [CXF-2219] - org.apache.cxf.service.model.OperationInformation should overwrite hash()
    * [CXF-2220] - Heavily reused "default" Work Queue Problem
    * [CXF-2221] - Missing Soap Headers
    * [CXF-2222] - Policy attached to an input operation in a WSDL does not get copied to the Stub operation by WSDL2Java
    * [CXF-2224] - Parameter mapping by schema type fails to come up with an appropriate Aegis type and throws
    * [CXF-2228] - WSDL2XML generated binding not passing correct method arguments in service implementation
    * [CXF-2229] - thread safe issue caused by XMLOutputFactoryImpl

** Improvement
    * [CXF-1089] - Rest services String response into a CDATA section.
    * [CXF-1907] - Refactor JAX-WS Dispatch clients....
    * [CXF-2217] - add SMX_DATABINDING_DISABLED for AbstractBindingFactory so that to add proper interceptors for endpoint used in smx-cxf binding component

** New Feature
    * [CXF-1004] - Implement JSR-311 1.0
=======
2.1.2 upgraded the JAX-RS/JSR-311 support level to 0.8 from 0.6.   This may cause 
existing JAX-RS applications to fail.  JAX-RS/JSR-311 is a work in progress and as
the specification changes, we'll be updating the implementation to keep track with 
the specification.   However, users of JAX-RS are highly encouraged to migrate to 
CXF 2.2.2 or newer as the JAX-RS implementations there are fully JAX-RS 1.0 
compliant.


7. Specific issues, features, and improvements fixed in this version 

** Bug
    * [CXF-2301] - If a service is published with escaped address, it cannot be accessed from the service location in the WSDL.
    * [CXF-2308] - Invalid signature of cxf.apache.org/javadoc/latest/org/apache/cxf/ws/addressing/AddressingProperties.html#setTo
    * [CXF-2380] - Cannot use custom client TLS settings when creating javax.xml.ws.Service from "https://...?wsdl" URL when WSDL contains https imports
    * [CXF-2381] - Attachments gone when in Multi-Threaded client
    * [CXF-2398] - JMS Connections are not closed when JCA recycles CXF proxy
    * [CXF-2409] - ClientOutFaultObserver in ClientImpl not initialized (no callback on client code)
    * [CXF-2415] - Dynamic client returns a T when it should return a List<T>
    * [CXF-2419] - WSDL2Java -allowElementReferences causes fatal errors in operation dispatching
    * [CXF-2421] - Get the UnsupportedOperationException when reinstalling a cxf related bundle in OSGi platform
    * [CXF-2425] - OSGi metadata does not handle well multiple versions of CXF bundle
    * [CXF-2431] - NullPointerException from wsdl2java with no explanation
    * [CXF-2432] - subscriptionDurable is commented in JMSFactory
    * [CXF-2436] - SEI should be able to implements java.rmi.Remote
    * [CXF-2440] - GZIP and MTOM attachments does not work on client
    * [CXF-2442] - fail to create a service model from class when: BARE parameter style, XmlBeans data binding, XmlBeans' source is WSDL file
    * [CXF-2444] - org.apache.cxf.service.model.InterfaceInfo attributes are not passed to the WSDL PortType during WSDL generation.
    * [CXF-2447] - Invalid paths used in CXF for the xml files results in failures in java 6
    * [CXF-2451] - Unable to call no-arg methods when using implicit headers - getting params [null]

** Improvement
    * [CXF-2372] - Allow JMS XAResource to participate in J2EE transaction
    * [CXF-2375] - CXF treats synthetic methods as web methods. In the strict sense, this is not against the JAX-WS spec, but it causes issues with AspectJ instrumented classes.
    * [CXF-2397] - Make use of ControlledValidationXmlBeanDefinitionReader optional depending upon existence of FastInfoSet.jar
    * [CXF-2407] - WS-RM Connecting to Oracle
    * [CXF-2416] - wsdl2java generates compiler warning
    * [CXF-2434] - Set JMSConfig's reconnectionOnException default value to be true  

** New Feature
    * [CXF-2036] - Add option to retry a http request on socket error to http client
>>>>>>> 8568d21b
<|MERGE_RESOLUTION|>--- conflicted
+++ resolved
@@ -1,32 +1,10 @@
-<<<<<<< HEAD
-Apache CXF 2.2.2 Release Notes
-=======
 Apache CXF 2.1.7 Release Notes
->>>>>>> 8568d21b
 
 1. Overview
- 
-Apache CXF 2.2.2 delivers the third major version of 
-the Celtix project (http://celtix.objectweb.org) and the XFire project
-(http://xfire.codehaus.org) merge.  This release is a major update from 
-the 2.1.x series.   The major new additions include:
 
- * WS-SecurityPolicy
- * WS-SecureConversation
- * Partial support for WS-Trust
- * Initial support for JAX-RS 1.0 (not TCK compliant yet) including a 
-   client API for accessing REST services   
-
-2.2.2 fixes over 23 JIRA issues reported by users and the community.  In 
-addition, 2.2.2 is the first version to pass the JAX-RS TCK and become
-JAX-RS certified.
-
-<<<<<<< HEAD
-=======
 Apache CXF 2.1.7 delivers the latest set of patches and bug fixes for the Apache
 CXF 2.1.x branch.   This release fixes 25 JIRA issues that have been reported by 
 users.
->>>>>>> 8568d21b
 
 2. Installation Prerequisites 
 
@@ -65,17 +43,20 @@
 For more details, see the Installation Guide.
 
 
-<<<<<<< HEAD
-=======
 
->>>>>>> 8568d21b
 3. Building the Samples
 
 Building the samples included in the binary distribution is easy. Change to
 the samples directory and follow the build instructions in the README.txt file 
 included with each sample.
 
-4. Reporting Problems
+4. Errata
+
+4.1 WS-Security
+The WS-Security configuration mechanisms may change between this release and 
+the next one as we add in support for WS-SecurityPolicy and WS-Trust.
+
+5. Reporting Problems
 
 If you have any problems or want to send feedback of any kind, please e-mail the
 cxf dev list, cxf-dev@incubator.apache.org.  You can also file issues in JIRA at:
@@ -83,47 +64,8 @@
 http://issues.apache.org/jira/browse/CXF
 
 
-5. Migration notes:
+6. JAX-RS/JSR-311
 
-<<<<<<< HEAD
-See the migration guide at:
-http://cxf.apache.org/22-migration-guide.html
-for caveats when upgrading from CXF 2.1.x to 2.2.x.
-
-
-6. Specific issues, features, and improvements fixed in this version
-
-** Sub-task
-    * [CXF-2185] - Handler protocol match fails when multiple protocols are specified
-
-** Bug
-    * [CXF-1591] - WS Addressing Does Not Work with JAX-WS Provider Based Implementations
-    * [CXF-2164] - CXFBusImpl never removed from ThreadLocal, generates permgen out of memory error after some redeployments
-    * [CXF-2184] - XSD import statements do not apply given confguration
-    * [CXF-2190] - Invalid message sent using Dispatch
-    * [CXF-2201] - NullPointerException by XMLFormatValidator
-    * [CXF-2203] - AttachmentSerializer content id incorrect
-    * [CXF-2205] - Aegis databinding always trims strings
-    * [CXF-2206] - Mapping jaxb types to "default" package causes exception
-    * [CXF-2211] - Investigate possible OOM exception caused by Continuations
-    * [CXF-2212] - SAAJInInterceptor creates a SAAJ SOAPFault with only one "Detail" child
-    * [CXF-2213] - Currently CXF always produces true/false value for for mustUnderstand attribute irrespective of the SOAP version on the wire
-    * [CXF-2219] - org.apache.cxf.service.model.OperationInformation should overwrite hash()
-    * [CXF-2220] - Heavily reused "default" Work Queue Problem
-    * [CXF-2221] - Missing Soap Headers
-    * [CXF-2222] - Policy attached to an input operation in a WSDL does not get copied to the Stub operation by WSDL2Java
-    * [CXF-2224] - Parameter mapping by schema type fails to come up with an appropriate Aegis type and throws
-    * [CXF-2228] - WSDL2XML generated binding not passing correct method arguments in service implementation
-    * [CXF-2229] - thread safe issue caused by XMLOutputFactoryImpl
-
-** Improvement
-    * [CXF-1089] - Rest services String response into a CDATA section.
-    * [CXF-1907] - Refactor JAX-WS Dispatch clients....
-    * [CXF-2217] - add SMX_DATABINDING_DISABLED for AbstractBindingFactory so that to add proper interceptors for endpoint used in smx-cxf binding component
-
-** New Feature
-    * [CXF-1004] - Implement JSR-311 1.0
-=======
 2.1.2 upgraded the JAX-RS/JSR-311 support level to 0.8 from 0.6.   This may cause 
 existing JAX-RS applications to fail.  JAX-RS/JSR-311 is a work in progress and as
 the specification changes, we'll be updating the implementation to keep track with 
@@ -163,5 +105,4 @@
     * [CXF-2434] - Set JMSConfig's reconnectionOnException default value to be true  
 
 ** New Feature
-    * [CXF-2036] - Add option to retry a http request on socket error to http client
->>>>>>> 8568d21b
+    * [CXF-2036] - Add option to retry a http request on socket error to http client