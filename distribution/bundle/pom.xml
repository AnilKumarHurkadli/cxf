<?xml version="1.0"?>
<!--
  Licensed to the Apache Software Foundation (ASF) under one
  or more contributor license agreements. See the NOTICE file
  distributed with this work for additional information
  regarding copyright ownership. The ASF licenses this file
  to you under the Apache License, Version 2.0 (the
  "License"); you may not use this file except in compliance
  with the License. You may obtain a copy of the License at
 
  http://www.apache.org/licenses/LICENSE-2.0
 
  Unless required by applicable law or agreed to in writing,
  software distributed under the License is distributed on an
  "AS IS" BASIS, WITHOUT WARRANTIES OR CONDITIONS OF ANY
  KIND, either express or implied. See the License for the
  specific language governing permissions and limitations
  under the License.
-->
<project xmlns="http://maven.apache.org/POM/4.0.0" xmlns:xsi="http://www.w3.org/2001/XMLSchema-instance" xsi:schemaLocation="http://maven.apache.org/POM/4.0.0 http://maven.apache.org/maven-v4_0_0.xsd">
    <modelVersion>4.0.0</modelVersion>
    <groupId>org.apache.cxf</groupId>
    <artifactId>cxf-bundle-parent</artifactId>
    <packaging>pom</packaging>
    <name>Apache CXF Bundle Parent</name>
<<<<<<< HEAD
    <version>2.5.0-SNAPSHOT</version>
=======
    <version>2.4.2</version>
>>>>>>> c9e236fc
    <url>http://cxf.apache.org</url>

    <parent>
        <groupId>org.apache.cxf</groupId>
        <artifactId>cxf-parent</artifactId>
<<<<<<< HEAD
        <version>2.5.0-SNAPSHOT</version>
=======
        <version>2.4.2</version>
>>>>>>> c9e236fc
        <relativePath>../../parent</relativePath>
    </parent>

    <properties>
        <maven.test.skip>true</maven.test.skip>
        <cxf.version>${project.version}</cxf.version>
        <createSourcesJar>false</createSourcesJar>
    </properties>

    <dependencies>
        <dependency>
            <groupId>junit</groupId>
            <artifactId>junit</artifactId>
            <scope>provided</scope>
        </dependency>
    </dependencies>


    <build>
        <plugins>
            <plugin>
                <groupId>org.apache.maven.plugins</groupId>
                <artifactId>maven-antrun-plugin</artifactId>
                <inherited>true</inherited>
                <executions>
                    <execution>
                        <id>create-prop</id>
                        <phase>initialize</phase>
                        <configuration>
                            <tasks>
                                <taskdef resource="net/sf/antcontrib/antcontrib.properties" classpathref="maven.plugin.classpath" />
                                <property name="ant.regexp.regexpimpl" value="org.apache.tools.ant.util.regexp.Jdk14RegexpRegexp" />
                                <property name="mv" value="${project.version}" />
                                <echo message="Maven version: ${mv}" />
                                <propertyregex property="ov.p1" input="${mv}" regexp="(\d+)(?:\.(\d+)(?:\.(\d+))?)?(?:[^a-zA-Z0-9](.*))?" replace="\1" defaultValue="0" />
                                <propertyregex property="ov.p2" input="${mv}" regexp="(\d+)(?:\.(\d+)(?:\.(\d+))?)?(?:[^a-zA-Z0-9](.*))?" replace=".\2" defaultValue=".0" />
                                <propertyregex property="ov.p3" input="${mv}" regexp="(\d+)(?:\.(\d+)(?:\.(\d+))?)?(?:[^a-zA-Z0-9](.*))?" replace=".\3" defaultValue=".0" />
                                <propertyregex property="ov.p4" input="${mv}" regexp="(\d+)(?:\.(\d+)(?:\.(\d+))?)?(?:[^a-zA-Z0-9](.*))?" replace=".\4" defaultValue="" />
                                <propertyregex property="ov.p1a" input="${ov.p1}" regexp="(.+)" replace="\1" defaultValue="0" />
                                <propertyregex property="ov.p2a" input="${ov.p2}" regexp="(\..+)" replace="\1" defaultValue=".0" />
                                <propertyregex property="ov.p3a" input="${ov.p3}" regexp="(\..+)" replace="\1" defaultValue=".0" />
                                <propertyregex property="ov.p4a" input="${ov.p4}" regexp="(\..+)" replace="\1" defaultValue="" />
                                <property name="ov" value="${ov.p1a}${ov.p2a}${ov.p3a}${ov.p4a}" />
                                <property name="os" value="${ov.p1a}${ov.p2a}" />
                                <echo message="OSGi version: ${ov}" />
                                <mkdir dir="target" />
                                <echo file="target/cxf.osgi.version.txt">
cxf.osgi.version.clean = ${ov}
cxf.schema.version = ${os}
                                </echo>
                            </tasks>
                        </configuration>
                        <goals>
                            <goal>run</goal>
                        </goals>
                    </execution>
                </executions>
            </plugin>
            <plugin>
                <groupId>org.codehaus.mojo</groupId>
                <artifactId>properties-maven-plugin</artifactId>
                <inherited>true</inherited>
                <executions>
                    <execution>
                        <phase>initialize</phase>
                        <goals>
                            <goal>read-project-properties</goal>
                        </goals>
                        <configuration>
                            <files>
                                <file>target/cxf.osgi.version.txt</file>
                            </files>
                        </configuration>
                    </execution>
                </executions>
            </plugin>
        </plugins>
        <pluginManagement>
            <plugins>
                <plugin>
                    <groupId>org.apache.maven.plugins</groupId>
                    <artifactId>maven-source-plugin</artifactId>
                    <configuration>
                        <archive>
                            <manifestEntries>
                                <Bundle-SymbolicName>${bundle.symbolic.name}.source</Bundle-SymbolicName>
                                <Eclipse-SourceBundle>${bundle.symbolic.name};version="${cxf.osgi.version.clean}"</Eclipse-SourceBundle>
                            </manifestEntries>
                        </archive>
                    </configuration>
                </plugin>
            </plugins>
        </pluginManagement>
        <resources>
            <resource>
                <directory>src/main/java</directory>
                <includes>
                    <include>**/*</include>
                </includes>
            </resource>
        </resources>
    </build>

    <profiles>
        <profile>
            <id>deploy</id>
            <properties>
                <createSourcesJar>true</createSourcesJar>
            </properties>
            <build>
                <plugins>
                    <plugin>
                        <groupId>org.apache.maven.plugins</groupId>
                        <artifactId>maven-dependency-plugin</artifactId>
                        <executions>
                            <execution>
                                <id>unpack-sources</id>
                                <phase>generate-sources</phase>
                                <goals>
                                    <goal>unpack-dependencies</goal>
                                </goals>
                                <configuration>
                                    <includeGroupIds>org.apache.cxf</includeGroupIds>
                                    <classifier>sources</classifier>
                                    <outputDirectory>${project.build.directory}/sources</outputDirectory>
                                </configuration>
                            </execution>
                        </executions>
                    </plugin>

                    <plugin>
                        <groupId>org.apache.maven.plugins</groupId>
                        <artifactId>maven-javadoc-plugin</artifactId>
                        <executions>
                            <execution>
                                <id>package</id>
                                <phase>package</phase>
                                <goals>
                                    <goal>jar</goal>
                                </goals>
                            </execution>
                        </executions>
                        <configuration>
                            <minmemory>128m</minmemory>
                            <maxmemory>512m</maxmemory>
                            <header>Apache CXF API</header>
                            <footer>Apache CXF API</footer>
                            <sourcepath>${project.build.directory}/sources</sourcepath>
                        </configuration>
                    </plugin>
                </plugins>
            </build>
        </profile>
    </profiles>

    <modules>
        <module>all</module>
        <module>minimal</module>
        <module>jaxrs</module>
    </modules>

</project><|MERGE_RESOLUTION|>--- conflicted
+++ resolved
@@ -23,21 +23,13 @@
     <artifactId>cxf-bundle-parent</artifactId>
     <packaging>pom</packaging>
     <name>Apache CXF Bundle Parent</name>
-<<<<<<< HEAD
-    <version>2.5.0-SNAPSHOT</version>
-=======
     <version>2.4.2</version>
->>>>>>> c9e236fc
     <url>http://cxf.apache.org</url>
 
     <parent>
         <groupId>org.apache.cxf</groupId>
         <artifactId>cxf-parent</artifactId>
-<<<<<<< HEAD
-        <version>2.5.0-SNAPSHOT</version>
-=======
         <version>2.4.2</version>
->>>>>>> c9e236fc
         <relativePath>../../parent</relativePath>
     </parent>
 
