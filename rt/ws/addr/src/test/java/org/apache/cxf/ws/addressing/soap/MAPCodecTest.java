/**
 * Licensed to the Apache Software Foundation (ASF) under one
 * or more contributor license agreements. See the NOTICE file
 * distributed with this work for additional information
 * regarding copyright ownership. The ASF licenses this file
 * to you under the Apache License, Version 2.0 (the
 * "License"); you may not use this file except in compliance
 * with the License. You may obtain a copy of the License at
 *
 * http://www.apache.org/licenses/LICENSE-2.0
 *
 * Unless required by applicable law or agreed to in writing,
 * software distributed under the License is distributed on an
 * "AS IS" BASIS, WITHOUT WARRANTIES OR CONDITIONS OF ANY
 * KIND, either express or implied. See the License for the
 * specific language governing permissions and limitations
 * under the License.
 */

package org.apache.cxf.ws.addressing.soap;

import java.util.ArrayList;
import java.util.HashMap;
import java.util.List;
import java.util.Map;
import java.util.Set;

import javax.xml.bind.JAXBContext;
import javax.xml.bind.JAXBElement;
import javax.xml.bind.Marshaller;
import javax.xml.bind.Unmarshaller;
import javax.xml.namespace.QName;

import org.w3c.dom.Element;
import org.w3c.dom.Node;

import org.apache.cxf.binding.soap.SoapBindingConstants;
import org.apache.cxf.binding.soap.SoapFault;
import org.apache.cxf.binding.soap.SoapMessage;
import org.apache.cxf.binding.soap.SoapVersion;
import org.apache.cxf.headers.Header;
import org.apache.cxf.message.Exchange;
import org.apache.cxf.message.ExchangeImpl;
import org.apache.cxf.message.Message;
import org.apache.cxf.message.MessageImpl;
import org.apache.cxf.ws.addressing.AddressingPropertiesImpl;
import org.apache.cxf.ws.addressing.AttributedURIType;
import org.apache.cxf.ws.addressing.ContextUtils;
import org.apache.cxf.ws.addressing.EndpointReferenceType;
import org.apache.cxf.ws.addressing.Names;
import org.apache.cxf.ws.addressing.RelatesToType;
import org.apache.cxf.ws.addressing.v200408.AttributedURI;
import org.apache.cxf.ws.addressing.v200408.Relationship;
import org.apache.cxf.wsdl.EndpointReferenceUtils;
import org.easymock.IArgumentMatcher;
import org.easymock.classextension.EasyMock;
import org.easymock.classextension.IMocksControl;
import org.junit.After;
import org.junit.Assert;
import org.junit.Before;
import org.junit.Test;

import static org.apache.cxf.message.Message.MIME_HEADERS;
import static org.apache.cxf.message.Message.REQUESTOR_ROLE;
import static org.apache.cxf.ws.addressing.JAXWSAConstants.CLIENT_ADDRESSING_PROPERTIES_INBOUND;
import static org.apache.cxf.ws.addressing.JAXWSAConstants.CLIENT_ADDRESSING_PROPERTIES_OUTBOUND;
import static org.apache.cxf.ws.addressing.JAXWSAConstants.SERVER_ADDRESSING_PROPERTIES_INBOUND;
import static org.apache.cxf.ws.addressing.JAXWSAConstants.SERVER_ADDRESSING_PROPERTIES_OUTBOUND;

public class MAPCodecTest extends Assert {

    private MAPCodec codec;
    private IMocksControl control;
    private QName[] expectedNames;
    private Class<?>[] expectedDeclaredTypes;
    private Object[] expectedValues;
    private int expectedIndex;
    private String expectedNamespaceURI;
    private Map<String, List<String>> mimeHeaders;
    private Exchange correlatedExchange;
    private boolean expectRelatesTo;
    private String nonReplyRelationship;
    private boolean expectFaultTo;
    
    @Before
    public void setUp() {
        codec = new MAPCodec();
        control = EasyMock.createNiceControl();
    }

    @After
    public void tearDown() throws Exception {
        expectedNames = null;
        expectedDeclaredTypes = null;
        expectedValues = null;
        expectedIndex = 0;
        expectedNamespaceURI = null;
        mimeHeaders = null;
        correlatedExchange = null;
        ContextUtils.setJAXBContext(null);
        nonReplyRelationship = null;
    }

    @Test
    public void testGetHeaders() throws Exception {
        Set<QName> headers = codec.getUnderstoodHeaders();
        assertTrue("expected From header", headers.contains(Names.WSA_FROM_QNAME));
        assertTrue("expected To header", headers.contains(Names.WSA_TO_QNAME));
        assertTrue("expected ReplyTo header", headers.contains(Names.WSA_REPLYTO_QNAME));
        assertTrue("expected FaultTo header", headers.contains(Names.WSA_FAULTTO_QNAME));
        assertTrue("expected Action header", headers.contains(Names.WSA_ACTION_QNAME));
        assertTrue("expected MessageID header", headers.contains(Names.WSA_MESSAGEID_QNAME));
    }

    @Test
    public void testRequestorInboundNonNative200403() throws Exception {
        String uri = VersionTransformer.Names200403.WSA_NAMESPACE_NAME;
        SoapMessage message = setUpMessage(true, false, false, false, uri);
        codec.handleMessage(message);
        control.verify();
        verifyMessage(message, true, false, false);
    }

    @Test
    public void testResponderInboundNonNative200403() throws Exception {
        String uri = VersionTransformer.Names200403.WSA_NAMESPACE_NAME;
        SoapMessage message = setUpMessage(false, false, false, false, uri);
        codec.handleMessage(message);
        control.verify();
        verifyMessage(message, false, false, false);
    }

    @Test
    public void testRequestorOutboundNonNative200403() throws Exception {
        String uri = VersionTransformer.Names200403.WSA_NAMESPACE_NAME;
        SoapMessage message = setUpMessage(true, true, false, false, uri);
        codec.handleMessage(message);
        control.verify();
        verifyMessage(message, true, true, false);
    }

    @Test
    public void testResponderOutboundNonNative200403() throws Exception {
        String uri = VersionTransformer.Names200403.WSA_NAMESPACE_NAME;
        SoapMessage message = setUpMessage(false, true, false, false, uri);
        codec.handleMessage(message);
        control.verify();
        verifyMessage(message, false, true, false);
    }

    public void testRequestorOutbound() throws Exception {
        SoapMessage message = setUpMessage(true, true);
        codec.handleMessage(message);
        control.verify();
        verifyMessage(message, true, true, true);
    }

    @Test
    public void testRequestorOutboundPreExistingSOAPAction() throws Exception {
        SoapMessage message = setUpMessage(true, true, false, true);
        codec.handleMessage(message);
        verifyAction();
        control.verify();
        verifyMessage(message, true, true, true);
    }

    @Test
    public void testRequestorOutboundNonNative() throws Exception {
        String uri = VersionTransformer.Names200408.WSA_NAMESPACE_NAME;
        SoapMessage message = setUpMessage(true, true, false, false, uri);
        codec.handleMessage(message);
        control.verify();
        verifyMessage(message, true, true, false);
    }

    @Test
    public void testResponderInbound() throws Exception {
        SoapMessage message = setUpMessage(false, false);
        codec.handleMessage(message);
        control.verify();
        verifyMessage(message, false, false, true);
    }

    @Test
    public void testResponderOutbound() throws Exception {
        SoapMessage message = setUpMessage(false, true);
        codec.handleMessage(message);
        control.verify();
        verifyMessage(message, false, true, true);
    }

    @Test
    public void testResponderInboundNonNative() throws Exception {
        String uri = VersionTransformer.Names200408.WSA_NAMESPACE_NAME;
        SoapMessage message = setUpMessage(false, false, false, false, uri);
        codec.handleMessage(message);
        control.verify();
        verifyMessage(message, false, false, false);
    }

    @Test
    public void testResponderOutboundInvalidMAP() throws Exception {
        SoapMessage message = setUpMessage(false, true, true);
        try {
            codec.handleMessage(message);
            fail("expected SOAPFaultException on invalid MAP");
        } catch (SoapFault sfe) {
            assertEquals("unexpected fault string", "Duplicate Message ID urn:uuid:12345", sfe.getMessage());
        }
        control.verify();
        verifyMessage(message, false, true, true);
    }

    @Test
    public void testResponderOutboundPreExistingSOAPAction() throws Exception {
        SoapMessage message = setUpMessage(false, true, false, true);
        codec.handleMessage(message);
        verifyAction();
        control.verify();
        verifyMessage(message, false, true, true);
    }

    @Test
    public void testResponderOutboundNonNative() throws Exception {
        String uri = VersionTransformer.Names200408.WSA_NAMESPACE_NAME;
        SoapMessage message = setUpMessage(false, true, false, false, uri);
        codec.handleMessage(message);
        control.verify();
        verifyMessage(message, false, true, false);
    }

    @Test
    public void testRequestorInbound() throws Exception {
        SoapMessage message = setUpMessage(true, false);
        codec.handleMessage(message);
        control.verify();
        verifyMessage(message, true, false, true);
    }

    @Test
    public void testRequestorInboundNonNative() throws Exception {
        String uri = VersionTransformer.Names200408.WSA_NAMESPACE_NAME;
        SoapMessage message = setUpMessage(true, false, false, false, uri);
        codec.handleMessage(message);
        control.verify();
        verifyMessage(message, true, false, false);
    }

    @Test
    public void testRequestorInboundNonReply() throws Exception {
        nonReplyRelationship = "wsat:correlatedOneway";
        SoapMessage message = setUpMessage(true, false);
        codec.handleMessage(message);
        control.verify();
        verifyMessage(message, true, false, true);
    }

    @Test
    public void testRequestorInboundNonNativeNonReply() throws Exception {
        nonReplyRelationship = "wsat:correlatedOneway";
        String uri = VersionTransformer.Names200408.WSA_NAMESPACE_NAME;
        SoapMessage message = setUpMessage(true, false, false, false, uri);
        codec.handleMessage(message);
        control.verify();
        verifyMessage(message, true, false, false);
    }

    private SoapMessage setUpMessage(boolean requestor, boolean outbound) throws Exception {
        return setUpMessage(requestor, outbound, false);
    }

    private SoapMessage setUpMessage(boolean requestor, boolean outbound, boolean invalidMAP)
        throws Exception {
        return setUpMessage(requestor, outbound, invalidMAP, false);
    }

    private SoapMessage setUpMessage(boolean requestor, boolean outbound, boolean invalidMAP,
                                     boolean preExistingSOAPAction) throws Exception {
        return setUpMessage(requestor, outbound, invalidMAP, preExistingSOAPAction, Names.WSA_NAMESPACE_NAME);
    }

    private SoapMessage setUpMessage(boolean requestor, boolean outbound, boolean invalidMAP,
                                     boolean preExistingSOAPAction, String exposeAs) throws Exception {
        SoapMessage message = new SoapMessage(new MessageImpl());
        setUpOutbound(message, outbound);
        expectRelatesTo = (requestor && !outbound) || (!requestor && outbound);
        message.put(REQUESTOR_ROLE, Boolean.valueOf(requestor));
        String mapProperty = getMAPProperty(requestor, outbound);
        AddressingPropertiesImpl maps = getMAPs(requestor, outbound, exposeAs);
        final Element header = control.createMock(Element.class);
        codec.setHeaderFactory(new MAPCodec.HeaderFactory() {
            public Element getHeader(SoapVersion version) {
                return header;
            }
        });
        List<Header> headers = message.getHeaders();
        JAXBContext jaxbContext = control.createMock(JAXBContext.class);
        ContextUtils.setJAXBContext(jaxbContext);
        VersionTransformer.Names200408.setJAXBContext(jaxbContext);
        VersionTransformer.Names200403.setJAXBContext(jaxbContext);
        if (outbound) {
            setUpEncode(requestor, message, header, maps, mapProperty, invalidMAP, preExistingSOAPAction);
        } else {
            setUpDecode(message, headers, maps, mapProperty, requestor);
        }
        control.replay();
        return message;
    }

    private void setUpEncode(boolean requestor, SoapMessage message, Element header,
                             AddressingPropertiesImpl maps, String mapProperty, boolean invalidMAP,
                             boolean preExistingSOAPAction) throws Exception {
        message.put(mapProperty, maps);
        Marshaller marshaller = control.createMock(Marshaller.class);
        ContextUtils.getJAXBContext().createMarshaller();
        EasyMock.expectLastCall().andReturn(marshaller);
        marshaller.setProperty(Marshaller.JAXB_FRAGMENT, Boolean.TRUE);
        EasyMock.expectLastCall();
        IArgumentMatcher matcher = new JAXBEltMatcher();
        int len = expectFaultTo ? expectedValues.length : expectedValues.length - 1;
        for (int i = 0; i < len; i++) {
            if (!requestor || i != 4) {
                EasyMock.reportMatcher(matcher);
                EasyMock.eq(header);
                marshaller.marshal(null, header);
                EasyMock.expectLastCall();
            }
        }
        
        Node child = control.createMock(Node.class);
        header.getFirstChild();
        EasyMock.expectLastCall().andReturn(child);
        
        int i = 0;
        while (child != null) {
<<<<<<< HEAD
            if (requestor && i == 4) {
                i++;
            }
=======
>>>>>>> 8568d21b
            child.getNamespaceURI();
            EasyMock.expectLastCall().andReturn(expectedNames[i].getNamespaceURI());
            child.getLocalName();
            EasyMock.expectLastCall().andReturn(expectedNames[i].getLocalPart());

<<<<<<< HEAD
            Node nextChild = ++i < len
=======
            Node nextChild = ++i < expectedMarshals
>>>>>>> 8568d21b
                             ? control.createMock(Node.class)
                             : null;
            child.getNextSibling();
            EasyMock.expectLastCall().andReturn(nextChild);
            child = nextChild;
        }

        mimeHeaders = new HashMap<String, List<String>>();
        message.put(MIME_HEADERS, mimeHeaders);
        if (preExistingSOAPAction) {
            List<String> soapAction = new ArrayList<String>();
            soapAction.add("\"foobar\"");
            mimeHeaders.put(SoapBindingConstants.SOAP_ACTION, soapAction);
        }
        if (invalidMAP) {
            message.put("org.apache.cxf.ws.addressing.map.fault.name", Names.DUPLICATE_MESSAGE_ID_NAME);
            message.put("org.apache.cxf.ws.addressing.map.fault.reason",
                        "Duplicate Message ID urn:uuid:12345");
        }
    }

    private void setUpDecode(SoapMessage message, List<Header> headers, AddressingPropertiesImpl maps,
                             String mapProperty, boolean requestor) throws Exception {
        Unmarshaller unmarshaller = control.createMock(Unmarshaller.class);
        ContextUtils.getJAXBContext().createUnmarshaller();
        EasyMock.expectLastCall().andReturn(unmarshaller);
        String uri = maps.getNamespaceURI();
        boolean exposedAsNative = Names.WSA_NAMESPACE_NAME.equals(uri);
        boolean exposedAs200408 = VersionTransformer.Names200408.WSA_NAMESPACE_NAME.equals(uri);
        boolean exposedAs200403 = VersionTransformer.Names200403.WSA_NAMESPACE_NAME.equals(uri);
        assertTrue("unexpected namescape URI: " + uri, exposedAsNative || exposedAs200408 || exposedAs200403);
        setUpHeaderDecode(headers, uri, Names.WSA_ACTION_NAME, exposedAsNative
            ? AttributedURIType.class : exposedAs200408 ? AttributedURI.class : exposedAs200403
                ? org.apache.cxf.ws.addressing.v200403.AttributedURI.class : null, 0, unmarshaller);
        setUpHeaderDecode(headers, uri, Names.WSA_MESSAGEID_NAME, exposedAsNative
            ? AttributedURIType.class : exposedAs200408 ? AttributedURI.class : exposedAs200403
                ? org.apache.cxf.ws.addressing.v200403.AttributedURI.class : null, 1, unmarshaller);
        setUpHeaderDecode(headers, uri, Names.WSA_TO_NAME, exposedAsNative
            ? AttributedURIType.class : exposedAs200408 ? AttributedURI.class : exposedAs200403
                ? org.apache.cxf.ws.addressing.v200403.AttributedURI.class : null, 2, unmarshaller);
        setUpHeaderDecode(headers, uri, Names.WSA_REPLYTO_NAME, exposedAsNative
            ? EndpointReferenceType.class : exposedAs200408
                ? VersionTransformer.Names200408.EPR_TYPE : exposedAs200403
                    ? VersionTransformer.Names200403.EPR_TYPE : null, 3, unmarshaller);
        setUpHeaderDecode(headers, uri, Names.WSA_RELATESTO_NAME, exposedAsNative
            ? RelatesToType.class : exposedAs200408 ? Relationship.class : exposedAs200403
                ? org.apache.cxf.ws.addressing.v200403.Relationship.class : null, 4, unmarshaller);
        setUpHeaderDecode(headers, uri, Names.WSA_FAULTTO_NAME, exposedAsNative
            ? EndpointReferenceType.class : exposedAs200408
                ? VersionTransformer.Names200408.EPR_TYPE : exposedAs200403
                    ? VersionTransformer.Names200403.EPR_TYPE : null, 5, unmarshaller);
        setUpHeaderDecode(headers, uri, Names.WSA_FROM_NAME, exposedAsNative
            ? EndpointReferenceType.class : exposedAs200408
                ? VersionTransformer.Names200408.EPR_TYPE : exposedAs200403
                    ? VersionTransformer.Names200403.EPR_TYPE : null, 6, unmarshaller);
    }

    private <T> void setUpHeaderDecode(List<Header> headers, String uri, String name, Class<T> clz,
                                       int index, Unmarshaller unmarshaller) throws Exception {
        Element headerElement = control.createMock(Element.class);
        headers.add(new Header(new QName(uri, name), headerElement));
        headerElement.getNamespaceURI();
        EasyMock.expectLastCall().andReturn(uri);
        headerElement.getLocalName();
        EasyMock.expectLastCall().andReturn(name);
        Object v = expectedValues[index];
        JAXBElement<?> jaxbElement = new JAXBElement<T>(new QName(uri, name), clz, clz.cast(v));
        unmarshaller.unmarshal(headerElement, clz);
        EasyMock.expectLastCall().andReturn(jaxbElement);
    }

    private void setUpOutbound(Message message, boolean outbound) {
        Exchange exchange = new ExchangeImpl();
        exchange.setOutMessage(outbound ? message : new MessageImpl());
        message.setExchange(exchange);
    }

    private String getMAPProperty(boolean requestor, boolean outbound) {
        return requestor ? outbound
            ? CLIENT_ADDRESSING_PROPERTIES_OUTBOUND : CLIENT_ADDRESSING_PROPERTIES_INBOUND : outbound
            ? SERVER_ADDRESSING_PROPERTIES_OUTBOUND : SERVER_ADDRESSING_PROPERTIES_INBOUND;
    }

    private AddressingPropertiesImpl getMAPs(boolean requestor, boolean outbound, String uri) {
        AddressingPropertiesImpl maps = new AddressingPropertiesImpl();
        boolean exposeAsNative = Names.WSA_NAMESPACE_NAME.equals(uri);
        boolean exposeAs200408 = VersionTransformer.Names200408.WSA_NAMESPACE_NAME.equals(uri);
        boolean exposeAs200403 = VersionTransformer.Names200403.WSA_NAMESPACE_NAME.equals(uri);

        AttributedURIType id = ContextUtils.getAttributedURI("urn:uuid:12345");
        maps.setMessageID(id);
        AttributedURIType to = ContextUtils.getAttributedURI("foobar");
        EndpointReferenceType toEpr = EndpointReferenceUtils.getEndpointReference(to);
        maps.setTo(toEpr);
        EndpointReferenceType replyTo = new EndpointReferenceType();
        String anonymous = exposeAsNative ? Names.WSA_ANONYMOUS_ADDRESS : exposeAs200408
            ? VersionTransformer.Names200408.WSA_ANONYMOUS_ADDRESS
            : VersionTransformer.Names200403.WSA_ANONYMOUS_ADDRESS;
        replyTo.setAddress(ContextUtils.getAttributedURI(anonymous));
        maps.setReplyTo(replyTo);
        EndpointReferenceType from = EndpointReferenceUtils.getEndpointReference("snafu");
        maps.setFrom(from);
        EndpointReferenceType faultTo = new EndpointReferenceType();
        anonymous = exposeAsNative ? Names.WSA_ANONYMOUS_ADDRESS : exposeAs200408
            ? VersionTransformer.Names200408.WSA_ANONYMOUS_ADDRESS
            : VersionTransformer.Names200403.WSA_ANONYMOUS_ADDRESS;
        faultTo.setAddress(ContextUtils.getAttributedURI(anonymous));
        maps.setFaultTo(faultTo);
        RelatesToType relatesTo = null;
        if (expectRelatesTo) {
            String correlationID = "urn:uuid:67890";
            relatesTo = new RelatesToType();
            relatesTo.setValue(correlationID);
            maps.setRelatesTo(relatesTo);
            if (nonReplyRelationship == null) {
                correlatedExchange = new ExchangeImpl();
                codec.uncorrelatedExchanges.put(correlationID, correlatedExchange);
            } else {
                relatesTo.setRelationshipType(nonReplyRelationship);
            }
        }
        AttributedURIType action = ContextUtils.getAttributedURI("http://foo/bar/SEI/opRequest");
        maps.setAction(action);
        maps.exposeAs(uri);
        expectedNamespaceURI = uri;

        expectedNames = new QName[] {
            new QName(uri, Names.WSA_ACTION_NAME),
            new QName(uri, Names.WSA_MESSAGEID_NAME),
            new QName(uri, Names.WSA_TO_NAME),
            new QName(uri, Names.WSA_REPLYTO_NAME),
            new QName(uri, Names.WSA_RELATESTO_NAME),
            new QName(uri, Names.WSA_FROM_NAME),
            new QName(uri, Names.WSA_FAULTTO_NAME),
        };
        if (exposeAsNative) {
            expectedValues = new Object[] {
                action, id, to, replyTo, relatesTo, from, faultTo
            };
            expectedDeclaredTypes = new Class<?>[] {
                AttributedURIType.class, 
                AttributedURIType.class, AttributedURIType.class, 
                EndpointReferenceType.class, RelatesToType.class,
                EndpointReferenceType.class, EndpointReferenceType.class 
            };
        } else if (exposeAs200408) {
            expectedValues = new Object[] {
                VersionTransformer.convert(action),
                VersionTransformer.convert(id),
                VersionTransformer.convert(to),
                VersionTransformer.convert(replyTo),
                VersionTransformer.convert(relatesTo),
                VersionTransformer.convert(from),
                VersionTransformer.convert(faultTo),
            };
            if (!outbound) {
                // conversion from 2004/08 to 2005/08 anonymous address
                // occurs transparently in VersionTransformer
                VersionTransformer.Names200408.EPR_TYPE.cast(expectedValues[3]).getAddress()
                    .setValue(Names.WSA_ANONYMOUS_ADDRESS);
                VersionTransformer.Names200408.EPR_TYPE.cast(expectedValues[5]).getAddress()
                    .setValue(Names.WSA_ANONYMOUS_ADDRESS);
            }
            expectedDeclaredTypes = new Class<?>[] {
                AttributedURI.class, AttributedURI.class, AttributedURI.class,
                VersionTransformer.Names200408.EPR_TYPE, Relationship.class,
                VersionTransformer.Names200408.EPR_TYPE, 
                VersionTransformer.Names200408.EPR_TYPE
            };
        } else if (exposeAs200403) {
            expectedValues = new Object[] {
                VersionTransformer.convertTo200403(action),
                VersionTransformer.convertTo200403(id),
                VersionTransformer.convertTo200403(to),
                VersionTransformer.convertTo200403(replyTo),
                VersionTransformer.convertTo200403(relatesTo), 
                VersionTransformer.convertTo200403(from),
                VersionTransformer.convertTo200403(faultTo),
            };
            if (!outbound) {
                // conversion from 2004/03 to 2005/08 anonymous address
                // occurs transparently in VersionTransformer
                VersionTransformer.Names200403.EPR_TYPE.cast(expectedValues[3]).getAddress()
                    .setValue(Names.WSA_ANONYMOUS_ADDRESS);
                VersionTransformer.Names200403.EPR_TYPE.cast(expectedValues[5]).getAddress()
                    .setValue(Names.WSA_ANONYMOUS_ADDRESS);
            }
            expectedDeclaredTypes = new Class<?>[] {
                org.apache.cxf.ws.addressing.v200403.AttributedURI.class,
                org.apache.cxf.ws.addressing.v200403.AttributedURI.class,
                org.apache.cxf.ws.addressing.v200403.AttributedURI.class,
                VersionTransformer.Names200403.EPR_TYPE,
                org.apache.cxf.ws.addressing.v200403.Relationship.class,
                VersionTransformer.Names200403.EPR_TYPE,
                VersionTransformer.Names200403.EPR_TYPE
            };
        } else {
            fail("unexpected namespace URI: " + uri);
        }
        return maps;
    }

    private final class JAXBEltMatcher implements IArgumentMatcher {
        public boolean matches(Object obj) {
            if (expectedIndex == 4 && !expectRelatesTo) {
                expectedIndex++;
            }
            QName name = expectedNames[expectedIndex];
            Class<?> declaredType = expectedDeclaredTypes[expectedIndex];
            Object value = expectedValues[expectedIndex];
            boolean ret = false;
            expectedIndex++;
            if (obj instanceof JAXBElement) {
                JAXBElement other = (JAXBElement)obj;
                ret = name.equals(other.getName()) && declaredType.isAssignableFrom(other.getDeclaredType())
                      && compare(value, other.getValue());
            }
            return ret;
        }

        public void appendTo(StringBuffer buffer) {
            buffer.append("JAXBElements did not match[" + expectedIndex + "]");
        }

        private boolean compare(Object a, Object b) {
            boolean ret = false;
            if (a instanceof AttributedURI && b instanceof AttributedURI) {
                ret = ((AttributedURI)a).getValue().equals(((AttributedURI)b).getValue());
            } else if (a instanceof org.apache.cxf.ws.addressing.v200403.AttributedURI
                       && b instanceof org.apache.cxf.ws.addressing.v200403.AttributedURI) {
                ret = ((org.apache.cxf.ws.addressing.v200403.AttributedURI)a).getValue()
                    .equals(((org.apache.cxf.ws.addressing.v200403.AttributedURI)b).getValue());
            } else if (a instanceof AttributedURIType && b instanceof AttributedURIType) {
                ret = ((AttributedURIType)a).getValue().equals(((AttributedURIType)b).getValue());
            } else if (a instanceof EndpointReferenceType && b instanceof EndpointReferenceType) {
                EndpointReferenceType aEPR = (EndpointReferenceType)a;
                EndpointReferenceType bEPR = (EndpointReferenceType)b;
                ret = aEPR.getAddress() != null && bEPR.getAddress() != null
                      && aEPR.getAddress().getValue().equals(bEPR.getAddress().getValue());
            } else if (VersionTransformer.Names200408.EPR_TYPE.isInstance(a)
                       && VersionTransformer.Names200408.EPR_TYPE.isInstance(b)) {
                ret = VersionTransformer.Names200408.EPR_TYPE.cast(a).getAddress() != null
                      && VersionTransformer.Names200408.EPR_TYPE.cast(b).getAddress() != null
                      && VersionTransformer.Names200408.EPR_TYPE.cast(a).getAddress().getValue()
                          .equals(VersionTransformer.Names200408.EPR_TYPE.cast(b).getAddress().getValue());
            } else if (VersionTransformer.Names200403.EPR_TYPE.isInstance(a)
                       && VersionTransformer.Names200403.EPR_TYPE.isInstance(b)) {
                ret = VersionTransformer.Names200403.EPR_TYPE.cast(a).getAddress() != null
                      && VersionTransformer.Names200403.EPR_TYPE.cast(b).getAddress() != null
                      && VersionTransformer.Names200403.EPR_TYPE.cast(a).getAddress().getValue()
                          .equals(VersionTransformer.Names200403.EPR_TYPE.cast(b).getAddress().getValue());
            } else if (a instanceof Relationship && b instanceof Relationship) {
                ret = ((Relationship)a).getValue().equals(((Relationship)b).getValue());
            } else if (a instanceof org.apache.cxf.ws.addressing.v200403.Relationship
                       && b instanceof org.apache.cxf.ws.addressing.v200403.Relationship) {
                ret = ((org.apache.cxf.ws.addressing.v200403.Relationship)a).getValue()
                    .equals(((org.apache.cxf.ws.addressing.v200403.Relationship)b).getValue());
            } else if (a instanceof RelatesToType && b instanceof RelatesToType) {
                ret = ((RelatesToType)a).getValue().equals(((RelatesToType)b).getValue());
            }
            return ret;
        }
    }

    private boolean verifyMAPs(Object obj) {
        if (obj instanceof AddressingPropertiesImpl) {
            AddressingPropertiesImpl other = (AddressingPropertiesImpl)obj;
            return compareExpected(other);
        }
        return false;
    }

    private boolean compareExpected(AddressingPropertiesImpl other) {
        boolean ret = false;
        String uri = other.getNamespaceURI();
        boolean exposedAsNative = Names.WSA_NAMESPACE_NAME.equals(uri);
        boolean exposedAs200408 = VersionTransformer.Names200408.WSA_NAMESPACE_NAME.equals(uri);
        boolean exposedAs200403 = VersionTransformer.Names200403.WSA_NAMESPACE_NAME.equals(uri);

        if (exposedAsNative || exposedAs200408 || exposedAs200403) {
            String expectedMessageID = exposedAsNative
                ? ((AttributedURIType)expectedValues[1]).getValue() : exposedAs200408
                    ? ((AttributedURI)expectedValues[1]).getValue()
                    : ((org.apache.cxf.ws.addressing.v200403.AttributedURI)expectedValues[1]).getValue();

            String expectedTo = exposedAsNative
                ? ((AttributedURIType)expectedValues[2]).getValue() : exposedAs200408
                    ? ((AttributedURI)expectedValues[2]).getValue()
                    : ((org.apache.cxf.ws.addressing.v200403.AttributedURI)expectedValues[2]).getValue();

            String expectedReplyTo = exposedAsNative ? ((EndpointReferenceType)expectedValues[3])
                .getAddress().getValue() : exposedAs200408 ? (VersionTransformer.Names200408.EPR_TYPE
                .cast(expectedValues[3])).getAddress().getValue() : (VersionTransformer.Names200403.EPR_TYPE
                .cast(expectedValues[3])).getAddress().getValue();
            String expectedAction = exposedAsNative
                ? ((AttributedURIType)expectedValues[0]).getValue() : exposedAs200408
                    ? ((AttributedURI)expectedValues[0]).getValue()
                    : ((org.apache.cxf.ws.addressing.v200403.AttributedURI)expectedValues[0]).getValue();

            ret = expectedMessageID.equals(other.getMessageID().getValue())
                  && expectedTo.equals(other.getTo().getValue())
                  && expectedReplyTo.equals(other.getReplyTo().getAddress().getValue())
                  && expectedAction.equals(other.getAction().getValue())
                  && expectedNamespaceURI.equals(other.getNamespaceURI());
            if (expectRelatesTo) {
                String expectedRelatesTo = exposedAsNative
                    ? ((RelatesToType)expectedValues[4]).getValue() : exposedAs200408
                        ? ((Relationship)expectedValues[4]).getValue()
                        : ((org.apache.cxf.ws.addressing.v200403.Relationship)expectedValues[4]).getValue();
                ret = ret && expectedRelatesTo.equals(other.getRelatesTo().getValue());
            }
        }
        return ret;
    }

    private void verifyAction() {
        List<?> soapAction = (List<?>)mimeHeaders.get("SOAPAction");
        assertNotNull("expected propogated action", soapAction);
        assertEquals("expected single action", 1, soapAction.size());
        String expectedAction = "\"" + ((AttributedURIType)expectedValues[0]).getValue() + "\"";
        assertEquals("expected propogated action", expectedAction, soapAction.get(0));
    }

    private void verifyMessage(SoapMessage message, boolean requestor, boolean outbound,
                               boolean exposedAsNative) {
        if (requestor) {
            if (outbound) {
                String id = expectedValues[1] instanceof AttributedURIType
                    ? ((AttributedURIType)expectedValues[1]).getValue()
                    : expectedValues[0] instanceof AttributedURI 
                      ? ((AttributedURI)expectedValues[1]).getValue() 
                      : ((org.apache.cxf.ws.addressing.v200403.AttributedURI)expectedValues[1]).getValue();
                assertSame("unexpected correlated exchange", 
                           codec.uncorrelatedExchanges.get(id), 
                           message.getExchange());
            } else {
                if (isReply(exposedAsNative)) {
                    assertSame("unexpected correlated exchange", 
                               correlatedExchange, 
                               message.getExchange());
                } else {
                    assertNotSame("unexpected correlated exchange",
                                  correlatedExchange,
                                  message.getExchange());
                }
                assertEquals("expected empty uncorrelated exchange cache",
                             0, 
                             codec.uncorrelatedExchanges.size());
            }
        }
        if (outbound) {
            int expectedMarshals = requestor ? expectedValues.length - 1 : expectedValues.length;
            if (!expectFaultTo) {
                --expectedMarshals;
            }
            List<Header> headers = message.getHeaders();
            assertTrue("expected holders added to header list", headers.size() >= expectedMarshals);
            for (int i = 0; i < (expectFaultTo ? expectedValues.length : expectedValues.length - 1); i++) {
                if (i == 4 && !expectRelatesTo) {
                    i++;
                }
                assertTrue("expected " + expectedNames[i] + " added to headers", message
                    .hasHeader(expectedNames[i]));
            }
        }
        assertTrue("unexpected MAPs", verifyMAPs(message.get(getMAPProperty(requestor, outbound))));
    }

    private boolean isReply(boolean exposedAsNative) {
        boolean isReply = false;
        if (exposedAsNative) {
            isReply = 
                Names.WSA_RELATIONSHIP_REPLY.equals(
                    ((RelatesToType)expectedValues[4]).getRelationshipType());
        } else {
            QName relationship = 
                expectedValues[4] instanceof Relationship
                ? ((Relationship)expectedValues[4]).getRelationshipType()
                : ((org.apache.cxf.ws.addressing.v200403.Relationship)expectedValues[4])
                      .getRelationshipType();
            isReply = relationship == null 
                      || Names.WSA_REPLY_NAME.equalsIgnoreCase(relationship.getLocalPart());
        } 

        return isReply;
    }
}<|MERGE_RESOLUTION|>--- conflicted
+++ resolved
@@ -79,9 +79,7 @@
     private Map<String, List<String>> mimeHeaders;
     private Exchange correlatedExchange;
     private boolean expectRelatesTo;
-    private String nonReplyRelationship;
-    private boolean expectFaultTo;
-    
+
     @Before
     public void setUp() {
         codec = new MAPCodec();
@@ -98,7 +96,6 @@
         mimeHeaders = null;
         correlatedExchange = null;
         ContextUtils.setJAXBContext(null);
-        nonReplyRelationship = null;
     }
 
     @Test
@@ -239,25 +236,6 @@
 
     @Test
     public void testRequestorInboundNonNative() throws Exception {
-        String uri = VersionTransformer.Names200408.WSA_NAMESPACE_NAME;
-        SoapMessage message = setUpMessage(true, false, false, false, uri);
-        codec.handleMessage(message);
-        control.verify();
-        verifyMessage(message, true, false, false);
-    }
-
-    @Test
-    public void testRequestorInboundNonReply() throws Exception {
-        nonReplyRelationship = "wsat:correlatedOneway";
-        SoapMessage message = setUpMessage(true, false);
-        codec.handleMessage(message);
-        control.verify();
-        verifyMessage(message, true, false, true);
-    }
-
-    @Test
-    public void testRequestorInboundNonNativeNonReply() throws Exception {
-        nonReplyRelationship = "wsat:correlatedOneway";
         String uri = VersionTransformer.Names200408.WSA_NAMESPACE_NAME;
         SoapMessage message = setUpMessage(true, false, false, false, uri);
         codec.handleMessage(message);
@@ -317,14 +295,12 @@
         marshaller.setProperty(Marshaller.JAXB_FRAGMENT, Boolean.TRUE);
         EasyMock.expectLastCall();
         IArgumentMatcher matcher = new JAXBEltMatcher();
-        int len = expectFaultTo ? expectedValues.length : expectedValues.length - 1;
-        for (int i = 0; i < len; i++) {
-            if (!requestor || i != 4) {
-                EasyMock.reportMatcher(matcher);
-                EasyMock.eq(header);
-                marshaller.marshal(null, header);
-                EasyMock.expectLastCall();
-            }
+        int expectedMarshals = requestor ? expectedValues.length - 1 : expectedValues.length;
+        for (int i = 0; i < expectedMarshals; i++) {
+            EasyMock.reportMatcher(matcher);
+            EasyMock.eq(header);
+            marshaller.marshal(null, header);
+            EasyMock.expectLastCall();
         }
         
         Node child = control.createMock(Node.class);
@@ -333,22 +309,12 @@
         
         int i = 0;
         while (child != null) {
-<<<<<<< HEAD
-            if (requestor && i == 4) {
-                i++;
-            }
-=======
->>>>>>> 8568d21b
             child.getNamespaceURI();
             EasyMock.expectLastCall().andReturn(expectedNames[i].getNamespaceURI());
             child.getLocalName();
             EasyMock.expectLastCall().andReturn(expectedNames[i].getLocalPart());
 
-<<<<<<< HEAD
-            Node nextChild = ++i < len
-=======
             Node nextChild = ++i < expectedMarshals
->>>>>>> 8568d21b
                              ? control.createMock(Node.class)
                              : null;
             child.getNextSibling();
@@ -380,30 +346,26 @@
         boolean exposedAs200408 = VersionTransformer.Names200408.WSA_NAMESPACE_NAME.equals(uri);
         boolean exposedAs200403 = VersionTransformer.Names200403.WSA_NAMESPACE_NAME.equals(uri);
         assertTrue("unexpected namescape URI: " + uri, exposedAsNative || exposedAs200408 || exposedAs200403);
-        setUpHeaderDecode(headers, uri, Names.WSA_ACTION_NAME, exposedAsNative
+        setUpHeaderDecode(headers, uri, Names.WSA_MESSAGEID_NAME, exposedAsNative
             ? AttributedURIType.class : exposedAs200408 ? AttributedURI.class : exposedAs200403
                 ? org.apache.cxf.ws.addressing.v200403.AttributedURI.class : null, 0, unmarshaller);
-        setUpHeaderDecode(headers, uri, Names.WSA_MESSAGEID_NAME, exposedAsNative
+        setUpHeaderDecode(headers, uri, Names.WSA_TO_NAME, exposedAsNative
             ? AttributedURIType.class : exposedAs200408 ? AttributedURI.class : exposedAs200403
                 ? org.apache.cxf.ws.addressing.v200403.AttributedURI.class : null, 1, unmarshaller);
-        setUpHeaderDecode(headers, uri, Names.WSA_TO_NAME, exposedAsNative
-            ? AttributedURIType.class : exposedAs200408 ? AttributedURI.class : exposedAs200403
-                ? org.apache.cxf.ws.addressing.v200403.AttributedURI.class : null, 2, unmarshaller);
         setUpHeaderDecode(headers, uri, Names.WSA_REPLYTO_NAME, exposedAsNative
+            ? EndpointReferenceType.class : exposedAs200408
+                ? VersionTransformer.Names200408.EPR_TYPE : exposedAs200403
+                    ? VersionTransformer.Names200403.EPR_TYPE : null, 2, unmarshaller);
+        setUpHeaderDecode(headers, uri, Names.WSA_FAULTTO_NAME, exposedAsNative
             ? EndpointReferenceType.class : exposedAs200408
                 ? VersionTransformer.Names200408.EPR_TYPE : exposedAs200403
                     ? VersionTransformer.Names200403.EPR_TYPE : null, 3, unmarshaller);
         setUpHeaderDecode(headers, uri, Names.WSA_RELATESTO_NAME, exposedAsNative
             ? RelatesToType.class : exposedAs200408 ? Relationship.class : exposedAs200403
                 ? org.apache.cxf.ws.addressing.v200403.Relationship.class : null, 4, unmarshaller);
-        setUpHeaderDecode(headers, uri, Names.WSA_FAULTTO_NAME, exposedAsNative
-            ? EndpointReferenceType.class : exposedAs200408
-                ? VersionTransformer.Names200408.EPR_TYPE : exposedAs200403
-                    ? VersionTransformer.Names200403.EPR_TYPE : null, 5, unmarshaller);
-        setUpHeaderDecode(headers, uri, Names.WSA_FROM_NAME, exposedAsNative
-            ? EndpointReferenceType.class : exposedAs200408
-                ? VersionTransformer.Names200408.EPR_TYPE : exposedAs200403
-                    ? VersionTransformer.Names200403.EPR_TYPE : null, 6, unmarshaller);
+        setUpHeaderDecode(headers, uri, Names.WSA_ACTION_NAME, exposedAsNative
+            ? AttributedURIType.class : exposedAs200408 ? AttributedURI.class : exposedAs200403
+                ? org.apache.cxf.ws.addressing.v200403.AttributedURI.class : null, 5, unmarshaller);
     }
 
     private <T> void setUpHeaderDecode(List<Header> headers, String uri, String name, Class<T> clz,
@@ -449,8 +411,6 @@
             : VersionTransformer.Names200403.WSA_ANONYMOUS_ADDRESS;
         replyTo.setAddress(ContextUtils.getAttributedURI(anonymous));
         maps.setReplyTo(replyTo);
-        EndpointReferenceType from = EndpointReferenceUtils.getEndpointReference("snafu");
-        maps.setFrom(from);
         EndpointReferenceType faultTo = new EndpointReferenceType();
         anonymous = exposeAsNative ? Names.WSA_ANONYMOUS_ADDRESS : exposeAs200408
             ? VersionTransformer.Names200408.WSA_ANONYMOUS_ADDRESS
@@ -463,12 +423,8 @@
             relatesTo = new RelatesToType();
             relatesTo.setValue(correlationID);
             maps.setRelatesTo(relatesTo);
-            if (nonReplyRelationship == null) {
-                correlatedExchange = new ExchangeImpl();
-                codec.uncorrelatedExchanges.put(correlationID, correlatedExchange);
-            } else {
-                relatesTo.setRelationshipType(nonReplyRelationship);
-            }
+            correlatedExchange = new ExchangeImpl();
+            codec.uncorrelatedExchanges.put(correlationID, correlatedExchange);
         }
         AttributedURIType action = ContextUtils.getAttributedURI("http://foo/bar/SEI/opRequest");
         maps.setAction(action);
@@ -476,74 +432,56 @@
         expectedNamespaceURI = uri;
 
         expectedNames = new QName[] {
-            new QName(uri, Names.WSA_ACTION_NAME),
-            new QName(uri, Names.WSA_MESSAGEID_NAME),
-            new QName(uri, Names.WSA_TO_NAME),
-            new QName(uri, Names.WSA_REPLYTO_NAME),
-            new QName(uri, Names.WSA_RELATESTO_NAME),
-            new QName(uri, Names.WSA_FROM_NAME),
-            new QName(uri, Names.WSA_FAULTTO_NAME),
+            new QName(uri, Names.WSA_MESSAGEID_NAME), new QName(uri, Names.WSA_TO_NAME),
+            new QName(uri, Names.WSA_REPLYTO_NAME), new QName(uri, Names.WSA_FAULTTO_NAME),
+            new QName(uri, Names.WSA_RELATESTO_NAME), new QName(uri, Names.WSA_ACTION_NAME)
         };
         if (exposeAsNative) {
             expectedValues = new Object[] {
-                action, id, to, replyTo, relatesTo, from, faultTo
+                id, to, replyTo, faultTo, relatesTo, action
             };
             expectedDeclaredTypes = new Class<?>[] {
-                AttributedURIType.class, 
-                AttributedURIType.class, AttributedURIType.class, 
-                EndpointReferenceType.class, RelatesToType.class,
-                EndpointReferenceType.class, EndpointReferenceType.class 
+                AttributedURIType.class, AttributedURIType.class, EndpointReferenceType.class,
+                EndpointReferenceType.class, RelatesToType.class, AttributedURIType.class
             };
         } else if (exposeAs200408) {
             expectedValues = new Object[] {
-                VersionTransformer.convert(action),
-                VersionTransformer.convert(id),
-                VersionTransformer.convert(to),
-                VersionTransformer.convert(replyTo),
-                VersionTransformer.convert(relatesTo),
-                VersionTransformer.convert(from),
-                VersionTransformer.convert(faultTo),
+                VersionTransformer.convert(id), VersionTransformer.convert(to),
+                VersionTransformer.convert(replyTo), VersionTransformer.convert(faultTo),
+                VersionTransformer.convert(relatesTo), VersionTransformer.convert(action)
             };
             if (!outbound) {
                 // conversion from 2004/08 to 2005/08 anonymous address
                 // occurs transparently in VersionTransformer
+                VersionTransformer.Names200408.EPR_TYPE.cast(expectedValues[2]).getAddress()
+                    .setValue(Names.WSA_ANONYMOUS_ADDRESS);
                 VersionTransformer.Names200408.EPR_TYPE.cast(expectedValues[3]).getAddress()
                     .setValue(Names.WSA_ANONYMOUS_ADDRESS);
-                VersionTransformer.Names200408.EPR_TYPE.cast(expectedValues[5]).getAddress()
-                    .setValue(Names.WSA_ANONYMOUS_ADDRESS);
             }
             expectedDeclaredTypes = new Class<?>[] {
-                AttributedURI.class, AttributedURI.class, AttributedURI.class,
-                VersionTransformer.Names200408.EPR_TYPE, Relationship.class,
-                VersionTransformer.Names200408.EPR_TYPE, 
-                VersionTransformer.Names200408.EPR_TYPE
+                AttributedURI.class, AttributedURI.class, VersionTransformer.Names200408.EPR_TYPE,
+                VersionTransformer.Names200408.EPR_TYPE, Relationship.class, AttributedURI.class
             };
         } else if (exposeAs200403) {
             expectedValues = new Object[] {
-                VersionTransformer.convertTo200403(action),
-                VersionTransformer.convertTo200403(id),
-                VersionTransformer.convertTo200403(to),
-                VersionTransformer.convertTo200403(replyTo),
-                VersionTransformer.convertTo200403(relatesTo), 
-                VersionTransformer.convertTo200403(from),
-                VersionTransformer.convertTo200403(faultTo),
+                VersionTransformer.convertTo200403(id), VersionTransformer.convertTo200403(to),
+                VersionTransformer.convertTo200403(replyTo), VersionTransformer.convertTo200403(faultTo),
+                VersionTransformer.convertTo200403(relatesTo), VersionTransformer.convertTo200403(action)
             };
             if (!outbound) {
                 // conversion from 2004/03 to 2005/08 anonymous address
                 // occurs transparently in VersionTransformer
+                VersionTransformer.Names200403.EPR_TYPE.cast(expectedValues[2]).getAddress()
+                    .setValue(Names.WSA_ANONYMOUS_ADDRESS);
                 VersionTransformer.Names200403.EPR_TYPE.cast(expectedValues[3]).getAddress()
-                    .setValue(Names.WSA_ANONYMOUS_ADDRESS);
-                VersionTransformer.Names200403.EPR_TYPE.cast(expectedValues[5]).getAddress()
                     .setValue(Names.WSA_ANONYMOUS_ADDRESS);
             }
             expectedDeclaredTypes = new Class<?>[] {
                 org.apache.cxf.ws.addressing.v200403.AttributedURI.class,
                 org.apache.cxf.ws.addressing.v200403.AttributedURI.class,
-                org.apache.cxf.ws.addressing.v200403.AttributedURI.class,
-                VersionTransformer.Names200403.EPR_TYPE,
+                VersionTransformer.Names200403.EPR_TYPE, VersionTransformer.Names200403.EPR_TYPE,
                 org.apache.cxf.ws.addressing.v200403.Relationship.class,
-                VersionTransformer.Names200403.EPR_TYPE,
-                VersionTransformer.Names200403.EPR_TYPE
+                org.apache.cxf.ws.addressing.v200403.AttributedURI.class
             };
         } else {
             fail("unexpected namespace URI: " + uri);
@@ -553,14 +491,14 @@
 
     private final class JAXBEltMatcher implements IArgumentMatcher {
         public boolean matches(Object obj) {
-            if (expectedIndex == 4 && !expectRelatesTo) {
-                expectedIndex++;
-            }
             QName name = expectedNames[expectedIndex];
             Class<?> declaredType = expectedDeclaredTypes[expectedIndex];
             Object value = expectedValues[expectedIndex];
             boolean ret = false;
             expectedIndex++;
+            if (expectedIndex == 5 && !expectRelatesTo) {
+                return true;
+            }
             if (obj instanceof JAXBElement) {
                 JAXBElement other = (JAXBElement)obj;
                 ret = name.equals(other.getName()) && declaredType.isAssignableFrom(other.getDeclaredType())
@@ -630,23 +568,23 @@
 
         if (exposedAsNative || exposedAs200408 || exposedAs200403) {
             String expectedMessageID = exposedAsNative
+                ? ((AttributedURIType)expectedValues[0]).getValue() : exposedAs200408
+                    ? ((AttributedURI)expectedValues[0]).getValue()
+                    : ((org.apache.cxf.ws.addressing.v200403.AttributedURI)expectedValues[0]).getValue();
+
+            String expectedTo = exposedAsNative
                 ? ((AttributedURIType)expectedValues[1]).getValue() : exposedAs200408
                     ? ((AttributedURI)expectedValues[1]).getValue()
                     : ((org.apache.cxf.ws.addressing.v200403.AttributedURI)expectedValues[1]).getValue();
 
-            String expectedTo = exposedAsNative
-                ? ((AttributedURIType)expectedValues[2]).getValue() : exposedAs200408
-                    ? ((AttributedURI)expectedValues[2]).getValue()
-                    : ((org.apache.cxf.ws.addressing.v200403.AttributedURI)expectedValues[2]).getValue();
-
-            String expectedReplyTo = exposedAsNative ? ((EndpointReferenceType)expectedValues[3])
+            String expectedReplyTo = exposedAsNative ? ((EndpointReferenceType)expectedValues[2])
                 .getAddress().getValue() : exposedAs200408 ? (VersionTransformer.Names200408.EPR_TYPE
-                .cast(expectedValues[3])).getAddress().getValue() : (VersionTransformer.Names200403.EPR_TYPE
-                .cast(expectedValues[3])).getAddress().getValue();
+                .cast(expectedValues[2])).getAddress().getValue() : (VersionTransformer.Names200403.EPR_TYPE
+                .cast(expectedValues[2])).getAddress().getValue();
             String expectedAction = exposedAsNative
-                ? ((AttributedURIType)expectedValues[0]).getValue() : exposedAs200408
-                    ? ((AttributedURI)expectedValues[0]).getValue()
-                    : ((org.apache.cxf.ws.addressing.v200403.AttributedURI)expectedValues[0]).getValue();
+                ? ((AttributedURIType)expectedValues[5]).getValue() : exposedAs200408
+                    ? ((AttributedURI)expectedValues[5]).getValue()
+                    : ((org.apache.cxf.ws.addressing.v200403.AttributedURI)expectedValues[5]).getValue();
 
             ret = expectedMessageID.equals(other.getMessageID().getValue())
                   && expectedTo.equals(other.getTo().getValue())
@@ -668,7 +606,7 @@
         List<?> soapAction = (List<?>)mimeHeaders.get("SOAPAction");
         assertNotNull("expected propogated action", soapAction);
         assertEquals("expected single action", 1, soapAction.size());
-        String expectedAction = "\"" + ((AttributedURIType)expectedValues[0]).getValue() + "\"";
+        String expectedAction = "\"" + ((AttributedURIType)expectedValues[5]).getValue() + "\"";
         assertEquals("expected propogated action", expectedAction, soapAction.get(0));
     }
 
@@ -676,63 +614,30 @@
                                boolean exposedAsNative) {
         if (requestor) {
             if (outbound) {
-                String id = expectedValues[1] instanceof AttributedURIType
-                    ? ((AttributedURIType)expectedValues[1]).getValue()
-                    : expectedValues[0] instanceof AttributedURI 
-                      ? ((AttributedURI)expectedValues[1]).getValue() 
-                      : ((org.apache.cxf.ws.addressing.v200403.AttributedURI)expectedValues[1]).getValue();
-                assertSame("unexpected correlated exchange", 
-                           codec.uncorrelatedExchanges.get(id), 
-                           message.getExchange());
+                String id = expectedValues[0] instanceof AttributedURIType
+                    ? ((AttributedURIType)expectedValues[0]).getValue()
+                    : expectedValues[0] instanceof AttributedURI ? ((AttributedURI)expectedValues[0])
+                        .getValue() : ((org.apache.cxf.ws.addressing.v200403.AttributedURI)expectedValues[0])
+                        .getValue();
+                // assertTrue("expected correlationID : " + id + " in map: " +
+                // codec.uncorrelatedExchanges,
+                // codec.uncorrelatedExchanges.containsKey(id));
+                assertSame("unexpected correlated exchange", codec.uncorrelatedExchanges.get(id), message
+                    .getExchange());
             } else {
-                if (isReply(exposedAsNative)) {
-                    assertSame("unexpected correlated exchange", 
-                               correlatedExchange, 
-                               message.getExchange());
-                } else {
-                    assertNotSame("unexpected correlated exchange",
-                                  correlatedExchange,
-                                  message.getExchange());
-                }
-                assertEquals("expected empty uncorrelated exchange cache",
-                             0, 
-                             codec.uncorrelatedExchanges.size());
+                assertSame("unexpected correlated exchange", correlatedExchange, message.getExchange());
             }
         }
         if (outbound) {
             int expectedMarshals = requestor ? expectedValues.length - 1 : expectedValues.length;
-            if (!expectFaultTo) {
-                --expectedMarshals;
-            }
             List<Header> headers = message.getHeaders();
             assertTrue("expected holders added to header list", headers.size() >= expectedMarshals);
-            for (int i = 0; i < (expectFaultTo ? expectedValues.length : expectedValues.length - 1); i++) {
-                if (i == 4 && !expectRelatesTo) {
-                    i++;
-                }
+            for (int i = 0; i < expectedMarshals; i++) {
                 assertTrue("expected " + expectedNames[i] + " added to headers", message
                     .hasHeader(expectedNames[i]));
             }
         }
         assertTrue("unexpected MAPs", verifyMAPs(message.get(getMAPProperty(requestor, outbound))));
-    }
-
-    private boolean isReply(boolean exposedAsNative) {
-        boolean isReply = false;
-        if (exposedAsNative) {
-            isReply = 
-                Names.WSA_RELATIONSHIP_REPLY.equals(
-                    ((RelatesToType)expectedValues[4]).getRelationshipType());
-        } else {
-            QName relationship = 
-                expectedValues[4] instanceof Relationship
-                ? ((Relationship)expectedValues[4]).getRelationshipType()
-                : ((org.apache.cxf.ws.addressing.v200403.Relationship)expectedValues[4])
-                      .getRelationshipType();
-            isReply = relationship == null 
-                      || Names.WSA_REPLY_NAME.equalsIgnoreCase(relationship.getLocalPart());
-        } 
-
-        return isReply;
+
     }
 }