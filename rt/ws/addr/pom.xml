--- conflicted
+++ resolved
@@ -27,11 +27,7 @@
     <parent>
         <groupId>org.apache.cxf</groupId>
         <artifactId>cxf-parent</artifactId>
-<<<<<<< HEAD
-        <version>2.6.0-SNAPSHOT</version>
-=======
         <version>2.5.2</version>
->>>>>>> 2fe1624a
         <relativePath>../../../parent/pom.xml</relativePath>
     </parent>
 
@@ -83,11 +79,6 @@
             <artifactId>cxf-rt-bindings-soap</artifactId>
             <version>${project.version}</version>
         </dependency>
-        <dependency>
-            <groupId>org.apache.cxf</groupId>
-            <artifactId>cxf-rt-ws-policy</artifactId>
-            <version>${project.version}</version>
-        </dependency>
     </dependencies>
 
     <profiles>
