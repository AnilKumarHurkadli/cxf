/**
 * Licensed to the Apache Software Foundation (ASF) under one
 * or more contributor license agreements. See the NOTICE file
 * distributed with this work for additional information
 * regarding copyright ownership. The ASF licenses this file
 * to you under the Apache License, Version 2.0 (the
 * "License"); you may not use this file except in compliance
 * with the License. You may obtain a copy of the License at
 *
 * http://www.apache.org/licenses/LICENSE-2.0
 *
 * Unless required by applicable law or agreed to in writing,
 * software distributed under the License is distributed on an
 * "AS IS" BASIS, WITHOUT WARRANTIES OR CONDITIONS OF ANY
 * KIND, either express or implied. See the License for the
 * specific language governing permissions and limitations
 * under the License.
 */

package org.apache.cxf.jaxrs.impl;

import java.text.SimpleDateFormat;
import java.util.Date;
import java.util.Locale;

import javax.ws.rs.core.EntityTag;
import javax.ws.rs.core.HttpHeaders;
import javax.ws.rs.core.MultivaluedMap;
import javax.ws.rs.core.Response;
import javax.ws.rs.core.Response.ResponseBuilder;

import org.apache.cxf.message.Message;
import org.apache.cxf.message.MessageImpl;

import org.junit.After;
import org.junit.Assert;
import org.junit.Before;
import org.junit.Test;

public class RequestImplTest extends Assert {
    
    private Message m;
    private MultivaluedMap<String, String> metadata;
    
    @Before
    public void setUp() {
        m = new MessageImpl();
        metadata = new MetadataMap<String, String>();
        m.put(Message.PROTOCOL_HEADERS, metadata);
        m.put(Message.HTTP_REQUEST_METHOD, "GET");
    }
    
    @After
    public void tearUp() {
        m = null;
        metadata.clear();
    }
    
    @Test
    public void testWeakEtags() {
        metadata.putSingle("If-Match", new EntityTag("123", true).toString());
        
        ResponseBuilder rb = 
            new RequestImpl(m).evaluatePreconditions(new EntityTag("123"));
        assertNotNull("Strict compararison is required", rb);
        Response r = rb.build();
        assertEquals("If-Match precondition was not met", 412, r.getStatus());
        assertEquals("Response should include ETag", 
                     "\"123\"", r.getMetadata().getFirst("ETag"));
    }
    
    @Test
    public void testGetMethod() {
        assertEquals("Wrong method", 
                   "GET", new RequestImpl(m).getMethod());
        
    }
    
    
    @Test
    public void testStrictEtagsPreconditionMet() {
        metadata.putSingle("If-Match", new EntityTag("123").toString());
        
        ResponseBuilder rb = 
            new RequestImpl(m).evaluatePreconditions(new EntityTag("123"));
        assertNull("Precondition must be met", rb);
    }
    
    @Test
    public void testStrictEtagsPreconditionNotMet() {
        metadata.putSingle("If-Match", new EntityTag("123", true).toString());
        
        
        ResponseBuilder rb = 
            new RequestImpl(m).evaluatePreconditions(new EntityTag("123"));
        assertEquals("Precondition must not be met, strict comparison is required", 
                     412, rb.build().getStatus());
    }
    
    @Test
    public void testStarEtags() {
        metadata.putSingle("If-Match", "*");
        
        ResponseBuilder rb = 
            new RequestImpl(m).evaluatePreconditions(new EntityTag("123"));
        assertNull("Precondition must be met", rb);
    }
    
    @Test
    public void testStarEtagsIfNotMatch() {
        metadata.putSingle(HttpHeaders.IF_NONE_MATCH, "*");
        
        ResponseBuilder rb = 
            new RequestImpl(m).evaluatePreconditions(new EntityTag("123"));
        assertEquals("Precondition must not be met", 
                     304, rb.build().getStatus());
    }
    
    @Test
    public void testEtagsIfNotMatch() {
        metadata.putSingle(HttpHeaders.IF_NONE_MATCH, "\"123\"");
        
        ResponseBuilder rb = 
            new RequestImpl(m).evaluatePreconditions(new EntityTag("123"));
        assertEquals("Precondition must not be met", 
                     304, rb.build().getStatus());
    }
    
    @Test
    public void testStarEtagsIfNotMatchPut() {
        metadata.putSingle(HttpHeaders.IF_NONE_MATCH, "*");
        m.put(Message.HTTP_REQUEST_METHOD, "PUT");
        ResponseBuilder rb = 
            new RequestImpl(m).evaluatePreconditions(new EntityTag("123"));
        assertEquals("Precondition must not be met", 
                     412, rb.build().getStatus());
    }
    
    @Test
    public void testBeforeDate() throws Exception {
        metadata.putSingle("If-Modified-Since", "Tue, 21 Oct 2008 14:00:00 GMT");
        Date serverDate = new SimpleDateFormat("EEE, dd MMM yyyy HH:mm:ss zzz", Locale.ENGLISH)
            .parse("Tue, 21 Oct 2008 17:00:00 GMT");
        
        ResponseBuilder rb = 
            new RequestImpl(m).evaluatePreconditions(serverDate);
        assertNull("Precondition must be met", rb);
    }
    
    @Test
<<<<<<< HEAD
    public void testBeforeDateIfNotModified() throws Exception {
        metadata.putSingle(HttpHeaders.IF_UNMODIFIED_SINCE, "Mon, 20 Oct 2008 14:00:00 GMT");
        Date serverDate = new SimpleDateFormat("EEE, dd MMM yyyy HH:mm:ss zzz", Locale.ENGLISH)
            .parse("Tue, 21 Oct 2008 14:00:00 GMT");
        
        ResponseBuilder rb = 
            new RequestImpl(m).evaluatePreconditions(serverDate);
        assertEquals("Precondition must not be met", 412, rb.build().getStatus());
    }
    
    @Test
    public void testAfterDate() throws Exception {
        metadata.putSingle("If-Modified-Since", "Tue, 21 Oct 2008 14:00:00 GMT");
        Date lastModified = new SimpleDateFormat("EEE, dd MMM yyyy HH:mm:ss zzz", Locale.ENGLISH)
=======
    public void testAfterDate() throws Exception {
        metadata.putSingle("If-Modified-Since", "Tue, 21 Oct 2008 14:00:00 GMT");
        Date serverDate = new SimpleDateFormat("EEE, dd MMM yyyy HH:mm:ss zzz", Locale.ENGLISH)
>>>>>>> 8568d21b
            .parse("Mon, 20 Oct 2008 14:00:00 GMT");
        
        
        ResponseBuilder rb = 
            new RequestImpl(m).evaluatePreconditions(lastModified);
        assertNotNull("Precondition is not met", rb);
        
        Response r = rb.build();
        assertEquals("If-Modified-Since precondition was not met", 304, r.getStatus());
    }
   
}<|MERGE_RESOLUTION|>--- conflicted
+++ resolved
@@ -24,7 +24,6 @@
 import java.util.Locale;
 
 import javax.ws.rs.core.EntityTag;
-import javax.ws.rs.core.HttpHeaders;
 import javax.ws.rs.core.MultivaluedMap;
 import javax.ws.rs.core.Response;
 import javax.ws.rs.core.Response.ResponseBuilder;
@@ -47,7 +46,6 @@
         m = new MessageImpl();
         metadata = new MetadataMap<String, String>();
         m.put(Message.PROTOCOL_HEADERS, metadata);
-        m.put(Message.HTTP_REQUEST_METHOD, "GET");
     }
     
     @After
@@ -70,31 +68,12 @@
     }
     
     @Test
-    public void testGetMethod() {
-        assertEquals("Wrong method", 
-                   "GET", new RequestImpl(m).getMethod());
-        
-    }
-    
-    
-    @Test
-    public void testStrictEtagsPreconditionMet() {
+    public void testStrictEtags() {
         metadata.putSingle("If-Match", new EntityTag("123").toString());
         
         ResponseBuilder rb = 
             new RequestImpl(m).evaluatePreconditions(new EntityTag("123"));
         assertNull("Precondition must be met", rb);
-    }
-    
-    @Test
-    public void testStrictEtagsPreconditionNotMet() {
-        metadata.putSingle("If-Match", new EntityTag("123", true).toString());
-        
-        
-        ResponseBuilder rb = 
-            new RequestImpl(m).evaluatePreconditions(new EntityTag("123"));
-        assertEquals("Precondition must not be met, strict comparison is required", 
-                     412, rb.build().getStatus());
     }
     
     @Test
@@ -104,36 +83,6 @@
         ResponseBuilder rb = 
             new RequestImpl(m).evaluatePreconditions(new EntityTag("123"));
         assertNull("Precondition must be met", rb);
-    }
-    
-    @Test
-    public void testStarEtagsIfNotMatch() {
-        metadata.putSingle(HttpHeaders.IF_NONE_MATCH, "*");
-        
-        ResponseBuilder rb = 
-            new RequestImpl(m).evaluatePreconditions(new EntityTag("123"));
-        assertEquals("Precondition must not be met", 
-                     304, rb.build().getStatus());
-    }
-    
-    @Test
-    public void testEtagsIfNotMatch() {
-        metadata.putSingle(HttpHeaders.IF_NONE_MATCH, "\"123\"");
-        
-        ResponseBuilder rb = 
-            new RequestImpl(m).evaluatePreconditions(new EntityTag("123"));
-        assertEquals("Precondition must not be met", 
-                     304, rb.build().getStatus());
-    }
-    
-    @Test
-    public void testStarEtagsIfNotMatchPut() {
-        metadata.putSingle(HttpHeaders.IF_NONE_MATCH, "*");
-        m.put(Message.HTTP_REQUEST_METHOD, "PUT");
-        ResponseBuilder rb = 
-            new RequestImpl(m).evaluatePreconditions(new EntityTag("123"));
-        assertEquals("Precondition must not be met", 
-                     412, rb.build().getStatus());
     }
     
     @Test
@@ -148,35 +97,17 @@
     }
     
     @Test
-<<<<<<< HEAD
-    public void testBeforeDateIfNotModified() throws Exception {
-        metadata.putSingle(HttpHeaders.IF_UNMODIFIED_SINCE, "Mon, 20 Oct 2008 14:00:00 GMT");
-        Date serverDate = new SimpleDateFormat("EEE, dd MMM yyyy HH:mm:ss zzz", Locale.ENGLISH)
-            .parse("Tue, 21 Oct 2008 14:00:00 GMT");
-        
-        ResponseBuilder rb = 
-            new RequestImpl(m).evaluatePreconditions(serverDate);
-        assertEquals("Precondition must not be met", 412, rb.build().getStatus());
-    }
-    
-    @Test
-    public void testAfterDate() throws Exception {
-        metadata.putSingle("If-Modified-Since", "Tue, 21 Oct 2008 14:00:00 GMT");
-        Date lastModified = new SimpleDateFormat("EEE, dd MMM yyyy HH:mm:ss zzz", Locale.ENGLISH)
-=======
     public void testAfterDate() throws Exception {
         metadata.putSingle("If-Modified-Since", "Tue, 21 Oct 2008 14:00:00 GMT");
         Date serverDate = new SimpleDateFormat("EEE, dd MMM yyyy HH:mm:ss zzz", Locale.ENGLISH)
->>>>>>> 8568d21b
             .parse("Mon, 20 Oct 2008 14:00:00 GMT");
         
         
         ResponseBuilder rb = 
-            new RequestImpl(m).evaluatePreconditions(lastModified);
+            new RequestImpl(m).evaluatePreconditions(serverDate);
         assertNotNull("Precondition is not met", rb);
         
         Response r = rb.build();
         assertEquals("If-Modified-Since precondition was not met", 304, r.getStatus());
     }
-   
 }