/**
 * Licensed to the Apache Software Foundation (ASF) under one
 * or more contributor license agreements. See the NOTICE file
 * distributed with this work for additional information
 * regarding copyright ownership. The ASF licenses this file
 * to you under the Apache License, Version 2.0 (the
 * "License"); you may not use this file except in compliance
 * with the License. You may obtain a copy of the License at
 *
 * http://www.apache.org/licenses/LICENSE-2.0
 *
 * Unless required by applicable law or agreed to in writing,
 * software distributed under the License is distributed on an
 * "AS IS" BASIS, WITHOUT WARRANTIES OR CONDITIONS OF ANY
 * KIND, either express or implied. See the License for the
 * specific language governing permissions and limitations
 * under the License.
 */

package org.apache.cxf.jaxrs.provider;

import java.io.File;
import java.io.IOException;
import java.io.InputStream;
import java.io.OutputStream;
import java.lang.annotation.Annotation;
import java.lang.reflect.Type;
import java.util.ArrayList;
import java.util.Arrays;
import java.util.Collections;
import java.util.List;

<<<<<<< HEAD
import javax.ws.rs.Consumes;
import javax.ws.rs.Produces;
=======
import javax.ws.rs.ConsumeMime;
import javax.ws.rs.ProduceMime;
>>>>>>> 8568d21b
import javax.ws.rs.WebApplicationException;
import javax.ws.rs.core.MediaType;
import javax.ws.rs.core.MultivaluedMap;
import javax.ws.rs.core.Response;
import javax.ws.rs.ext.ContextResolver;
import javax.ws.rs.ext.ExceptionMapper;
import javax.ws.rs.ext.MessageBodyReader;
import javax.ws.rs.ext.MessageBodyWriter;
import javax.xml.bind.JAXBContext;
import javax.xml.bind.annotation.XmlRootElement;
import javax.xml.validation.Schema;

import org.apache.abdera.model.Entry;
import org.apache.abdera.model.Feed;
import org.apache.cxf.endpoint.Endpoint;
import org.apache.cxf.helpers.IOUtils;
import org.apache.cxf.jaxrs.Customer;
import org.apache.cxf.jaxrs.CustomerParameterHandler;
import org.apache.cxf.jaxrs.JAXBContextProvider;
import org.apache.cxf.jaxrs.ext.ParameterHandler;
import org.apache.cxf.jaxrs.impl.WebApplicationExceptionMapper;
import org.apache.cxf.jaxrs.model.ProviderInfo;
<<<<<<< HEAD
import org.apache.cxf.jaxrs.resources.Book;
import org.apache.cxf.jaxrs.resources.SuperBook;
=======
import org.apache.cxf.jaxrs.utils.JAXRSUtils;
>>>>>>> 8568d21b
import org.apache.cxf.message.Exchange;
import org.apache.cxf.message.ExchangeImpl;
import org.apache.cxf.message.Message;
import org.apache.cxf.message.MessageImpl;
import org.easymock.classextension.EasyMock;

import org.junit.Assert;
import org.junit.Before;
import org.junit.Test;

public class ProviderFactoryTest extends Assert {

    
    @Before
    public void setUp() {
        ProviderFactory.getInstance().clearProviders();
    }
    
    @Test
    public void testMultipleFactories() {
        assertNotSame(ProviderFactory.getInstance(), ProviderFactory.getSharedInstance());
        assertSame(ProviderFactory.getSharedInstance(), ProviderFactory.getSharedInstance());
        assertNotSame(ProviderFactory.getInstance(), ProviderFactory.getInstance());
    }
    
    @Test
<<<<<<< HEAD
    public void testSchemaLocations() {
        ProviderFactory pf = ProviderFactory.getInstance();
        pf.setSchemaLocations(Collections.singletonList("classpath:/test.xsd"));
        MessageBodyReader customJaxbReader = pf.createMessageBodyReader((Class<?>)Book.class, null, null, 
                                                              MediaType.TEXT_XML_TYPE, new MessageImpl());
        assertTrue(customJaxbReader instanceof JAXBElementProvider);
        MessageBodyReader jaxbReader = ProviderFactory.getSharedInstance().createMessageBodyReader(
            (Class<?>)Book.class, null, null, MediaType.TEXT_XML_TYPE, new MessageImpl());
        assertTrue(jaxbReader instanceof JAXBElementProvider);
        assertNotSame(jaxbReader, customJaxbReader);
        
        assertNull(((JAXBElementProvider)jaxbReader).getSchema());
        assertNotNull(((JAXBElementProvider)customJaxbReader).getSchema());
        
        MessageBodyReader customJsonReader = pf.createMessageBodyReader((Class<?>)Book.class, null, null, 
                                                 MediaType.APPLICATION_JSON_TYPE, new MessageImpl());
        assertTrue(customJsonReader instanceof JSONProvider);
        MessageBodyReader jsonReader = ProviderFactory.getSharedInstance().createMessageBodyReader(
            (Class<?>)Book.class, null, null, MediaType.APPLICATION_JSON_TYPE, new MessageImpl());
        assertTrue(jsonReader instanceof JSONProvider);
        assertNotSame(jsonReader, customJsonReader);
        assertNull(((JSONProvider)jsonReader).getSchema());
        assertNotNull(((JSONProvider)customJsonReader).getSchema());
    }
    
    @Test
=======
>>>>>>> 8568d21b
    public void testGetFactoryInboundMessage() {
        ProviderFactory factory = ProviderFactory.getInstance();
        Message m = new MessageImpl();
        Exchange e = new ExchangeImpl();
        m.setExchange(e);
        Endpoint endpoint = EasyMock.createMock(Endpoint.class);
        endpoint.get(ProviderFactory.class.getName());
        EasyMock.expectLastCall().andReturn(factory);
        EasyMock.replay(endpoint);
        e.put(Endpoint.class, endpoint);
        assertSame(ProviderFactory.getInstance(m), factory);
    }
    
    @Test
    public void testDefaultUserExceptionMappers() throws Exception {
        ProviderFactory pf = ProviderFactory.getInstance();
        ExceptionMapper<?> mapper = 
            pf.createExceptionMapper(WebApplicationException.class, new MessageImpl());
        assertNotNull(mapper);
        WebApplicationExceptionMapper wm = new WebApplicationExceptionMapper(); 
        pf.registerUserProvider(wm);
        ExceptionMapper<?> mapper2 = 
            pf.createExceptionMapper(WebApplicationException.class, new MessageImpl());
        assertNotSame(mapper, mapper2);
        assertSame(wm, mapper2);
    }
    
    @Test
    public void testExceptionMappersHierarchy1() throws Exception {
        ProviderFactory pf = ProviderFactory.getInstance();
        WebApplicationExceptionMapper wm = new WebApplicationExceptionMapper(); 
        pf.registerUserProvider(wm);
        assertSame(wm, pf.createExceptionMapper(WebApplicationException.class, new MessageImpl()));
        assertNull(pf.createExceptionMapper(RuntimeException.class, new MessageImpl()));
        TestRuntimeExceptionMapper rm = new TestRuntimeExceptionMapper(); 
        pf.registerUserProvider(rm);
        assertSame(wm, pf.createExceptionMapper(WebApplicationException.class, new MessageImpl()));
        assertSame(rm, pf.createExceptionMapper(RuntimeException.class, new MessageImpl()));
    }
    
    @Test
    public void testExceptionMappersHierarchy2() throws Exception {
        ProviderFactory pf = ProviderFactory.getInstance();
        
        TestRuntimeExceptionMapper rm = new TestRuntimeExceptionMapper(); 
        pf.registerUserProvider(rm);
        assertSame(rm, pf.createExceptionMapper(WebApplicationException.class, new MessageImpl()));
        assertSame(rm, pf.createExceptionMapper(RuntimeException.class, new MessageImpl()));
        
        WebApplicationExceptionMapper wm = new WebApplicationExceptionMapper(); 
        pf.registerUserProvider(wm);
        assertSame(wm, pf.createExceptionMapper(WebApplicationException.class, new MessageImpl()));
        assertSame(rm, pf.createExceptionMapper(RuntimeException.class, new MessageImpl()));
    }
    
    @Test
<<<<<<< HEAD
    public void testMessageBodyHandlerHierarchy() throws Exception {
        ProviderFactory pf = ProviderFactory.getInstance();
        List<Object> providers = new ArrayList<Object>();
        BookReaderWriter bookHandler = new BookReaderWriter();
        providers.add(bookHandler);
        SuperBookReaderWriter superBookHandler = new SuperBookReaderWriter();
        providers.add(superBookHandler);
        pf.setUserProviders(providers);
        assertSame(bookHandler, 
                   pf.createMessageBodyReader(Book.class, Book.class, new Annotation[]{}, 
                                              MediaType.APPLICATION_XML_TYPE, new MessageImpl()));
        assertSame(superBookHandler, 
                   pf.createMessageBodyReader(SuperBook.class, SuperBook.class, new Annotation[]{}, 
                                              MediaType.APPLICATION_XML_TYPE, new MessageImpl()));
        assertSame(bookHandler, 
                   pf.createMessageBodyWriter(Book.class, Book.class, new Annotation[]{}, 
                                              MediaType.APPLICATION_XML_TYPE, new MessageImpl()));
        assertSame(superBookHandler, 
                   pf.createMessageBodyWriter(SuperBook.class, SuperBook.class, new Annotation[]{}, 
                                              MediaType.APPLICATION_XML_TYPE, new MessageImpl()));
    }
    
    @Test
=======
>>>>>>> 8568d21b
    public void testSortEntityProviders() throws Exception {
        ProviderFactory pf = ProviderFactory.getInstance();
        pf.registerUserProvider(new TestStringProvider());
        pf.registerUserProvider(new PrimitiveTextProvider());
        
        List<ProviderInfo<MessageBodyReader>> readers = pf.getMessageReaders();

        assertTrue(indexOf(readers, TestStringProvider.class) 
                   < indexOf(readers, PrimitiveTextProvider.class));
        
        List<ProviderInfo<MessageBodyWriter>> writers = pf.getMessageWriters();

        assertTrue(indexOf(writers, TestStringProvider.class) 
                   < indexOf(writers, PrimitiveTextProvider.class));
<<<<<<< HEAD
        
    }
    
    @Test
    public void testParameterHandlerProvider() throws Exception {
        ProviderFactory pf = ProviderFactory.getInstance();
        ParameterHandler h = new CustomerParameterHandler();
        pf.registerUserProvider(h);
        ParameterHandler h2 = pf.createParameterHandler(Customer.class);
        assertSame(h2, h);
    }
    
    @Test
    public void testSortEntityProvidersWithConfig() throws Exception {
        ProviderFactory pf = ProviderFactory.getInstance();
        JSONProvider json1 = new JSONProvider();
        json1.setConsumeMediaTypes(Collections.singletonList("application/json;q=0.9"));
        pf.registerUserProvider(json1);
        JSONProvider json2 = new JSONProvider();
        json2.setConsumeMediaTypes(Collections.singletonList("application/json"));
        json2.setProduceMediaTypes(Collections.singletonList("application/sbc;q=0.9"));
        pf.registerUserProvider(json2);
        
        List<ProviderInfo<MessageBodyReader>> readers = pf.getMessageReaders();

        assertTrue(indexOf(readers, json2) 
                   < indexOf(readers, json1));
        
        List<ProviderInfo<MessageBodyWriter>> writers = pf.getMessageWriters();

        assertTrue(indexOf(writers, json1) 
                   < indexOf(writers, json2));
=======
>>>>>>> 8568d21b
        
    }
    
    @Test
    public void testParameterHandlerProvider() throws Exception {
        ProviderFactory pf = ProviderFactory.getInstance();
        ParameterHandler h = new CustomerParameterHandler();
        pf.registerUserProvider(h);
        ParameterHandler h2 = pf.createParameterHandler(Customer.class);
        assertSame(h2, h);
    }
    
    @Test
    public void testSortEntityProvidersWithConfig() throws Exception {
        ProviderFactory pf = ProviderFactory.getInstance();
        JSONProvider json1 = new JSONProvider();
        json1.setConsumeMediaTypes(Collections.singletonList("application/json;q=0.9"));
        pf.registerUserProvider(json1);
        JSONProvider json2 = new JSONProvider();
        json2.setConsumeMediaTypes(Collections.singletonList("application/json"));
        json2.setProduceMediaTypes(Collections.singletonList("application/sbc;q=0.9"));
        pf.registerUserProvider(json2);
        
        List<ProviderInfo<MessageBodyReader>> readers = pf.getMessageReaders();

        assertTrue(indexOf(readers, json2) 
                   < indexOf(readers, json1));
        
        List<ProviderInfo<MessageBodyWriter>> writers = pf.getMessageWriters();

        assertTrue(indexOf(writers, json1) 
                   < indexOf(writers, json2));
        
    }
    
    @Test
    public void testGetStringProvider() throws Exception {
        verifyProvider(String.class, PrimitiveTextProvider.class, "text/plain");
    }
    
    @Test
    public void testGetBinaryProvider() throws Exception {
        verifyProvider(byte[].class, BinaryDataProvider.class, "*/*");
        verifyProvider(InputStream.class, BinaryDataProvider.class, "image/png");
        MessageBodyWriter writer = ProviderFactory.getInstance()
<<<<<<< HEAD
            .createMessageBodyWriter(File.class, null, null, MediaType.APPLICATION_OCTET_STREAM_TYPE, 
                                     new MessageImpl());
=======
            .createMessageBodyWriter(File.class, null, null, JAXRSUtils.ALL_TYPES, new MessageImpl());
>>>>>>> 8568d21b
        assertTrue(BinaryDataProvider.class == writer.getClass());
    }
    
    private void verifyProvider(ProviderFactory pf, Class<?> type, Class<?> provider, String mediaType) 
        throws Exception {
        
        if (pf == null) {
            pf = ProviderFactory.getInstance();
        }
        
        MediaType mType = MediaType.valueOf(mediaType);
        
        MessageBodyReader reader = pf.createMessageBodyReader(type, null, null, mType, new MessageImpl());
        assertSame("Unexpected provider found", provider, reader.getClass());
    
        MessageBodyWriter writer = pf.createMessageBodyWriter(type, null, null, mType, new MessageImpl());
        assertTrue("Unexpected provider found", provider == writer.getClass());
    }
    
    
    private void verifyProvider(Class<?> type, Class<?> provider, String mediaType) 
        throws Exception {
        verifyProvider(null, type, provider, mediaType);
        
    }
       
    @Test
    public void testGetStringProviderWildCard() throws Exception {
        verifyProvider(String.class, PrimitiveTextProvider.class, "text/*");
    }
    
    @Test
    public void testGetAtomProvider() throws Exception {
        ProviderFactory factory = ProviderFactory.getInstance();
        factory.setUserProviders(
             Arrays.asList(
                  new Object[]{new AtomEntryProvider(), new AtomFeedProvider()}));
        verifyProvider(factory, Entry.class, AtomEntryProvider.class, "application/atom+xml");
        verifyProvider(factory, Feed.class, AtomFeedProvider.class, "application/atom+xml");
    }
    
    @Test
    public void testGetStringProviderUsingProviderDeclaration() throws Exception {
        ProviderFactory pf = ProviderFactory.getInstance();
        pf.registerUserProvider(new TestStringProvider());
        verifyProvider(pf, String.class, TestStringProvider.class, "text/html");
    }    
    
    @Test
    public void testGetJSONProviderConsumeMime() throws Exception {
        verifyProvider(org.apache.cxf.jaxrs.resources.Book.class, JSONProvider.class, 
                       "application/json");
    }
    
    @Test
    public void testRegisterCustomJSONEntityProvider() throws Exception {
        ProviderFactory pf = ProviderFactory.getInstance();
        pf.registerUserProvider(new CustomJSONProvider());
<<<<<<< HEAD
        verifyProvider(pf, Book.class, CustomJSONProvider.class, 
=======
        verifyProvider(pf, org.apache.cxf.jaxrs.resources.Book.class, CustomJSONProvider.class, 
>>>>>>> 8568d21b
                       "application/json");
    }
    
    
    @Test
    public void testRegisterCustomResolver() throws Exception {
        ProviderFactory pf = ProviderFactory.getInstance();
        pf.registerUserProvider(new JAXBContextProvider());
        ContextResolver<JAXBContext> cr = pf.createContextResolver(JAXBContext.class, new MessageImpl());
        assertTrue("JAXBContext ContextProvider can not be found", 
                   cr instanceof JAXBContextProvider);
        
    }
    
    @Test
    public void testRegisterCustomEntityProvider() throws Exception {
        ProviderFactory pf = (ProviderFactory)ProviderFactory.getInstance();
        pf.registerUserProvider(new CustomWidgetProvider());
        
        verifyProvider(pf, org.apache.cxf.jaxrs.resources.Book.class, CustomWidgetProvider.class, 
                       "application/widget");
    }
    
    private int indexOf(List<? extends Object> providerInfos, Class providerType) {
        int index = 0;
        for (Object pi : providerInfos) {
            Object p = ((ProviderInfo)pi).getProvider();
            if (p.getClass().isAssignableFrom(providerType)) {
                break;
            }
            index++;
        }
        return index;
    }
    
    private int indexOf(List<? extends Object> providerInfos, Object provider) {
        int index = 0;
        for (Object pi : providerInfos) {
            if (((ProviderInfo)pi).getProvider() == provider) {
                break;
            }
            index++;
        }
        return index;
    }
    
<<<<<<< HEAD
    @Consumes("text/html")
    @Produces("text/html")
=======
    @ConsumeMime("text/html")
    @ProduceMime("text/html")
>>>>>>> 8568d21b
    private final class TestStringProvider 
        implements MessageBodyReader<String>, MessageBodyWriter<String>  {

        public boolean isReadable(Class<?> type, Type genericType, Annotation[] annotations,
                                  MediaType m) {
            return type == String.class;
        }
        
        public boolean isWriteable(Class<?> type, Type genericType, Annotation[] annotations,
                                   MediaType m) {
            return type == String.class;
        }
        
        public long getSize(String s, Class<?> type, Type genericType, Annotation[] annotations, 
                            MediaType m) {
            return s.length();
        }

        public String readFrom(Class<String> clazz, Type genericType, Annotation[] annotations, 
                               MediaType m, MultivaluedMap<String, String> headers, InputStream is) {
            try {
                return IOUtils.toString(is);
            } catch (IOException e) {
                // TODO: better exception handling
            }
            return null;
        }

        public void writeTo(String obj, Class<?> clazz, Type genericType, Annotation[] annotations,  
            MediaType m, MultivaluedMap<String, Object> headers, OutputStream os) {
            try {
                os.write(obj.getBytes());
            } catch (IOException e) {
                // TODO: better exception handling
            }
        }

    }
    
    @Consumes("application/json")
    @Produces("application/json")
    private final class CustomJSONProvider 
        implements MessageBodyReader<Book>, MessageBodyWriter<Book>  {

        public boolean isReadable(Class<?> type, Type genericType, Annotation[] annotations,
                                  MediaType m) {
            return type.getAnnotation(XmlRootElement.class) != null;
        }
        
        public boolean isWriteable(Class<?> type, Type genericType, Annotation[] annotations,
                                   MediaType m) {
            return type.getAnnotation(XmlRootElement.class) != null;
        }
        
        public long getSize(Book b, Class<?> type, Type genericType, Annotation[] annotations,
                            MediaType m) {
            return -1;
        }

        public Book readFrom(Class<Book> clazz, Type genericType, Annotation[] annotations, 
                               MediaType m, MultivaluedMap<String, String> headers, InputStream is) {    
            //Dummy
            return null;
        }

        public void writeTo(Book obj, Class<?> clazz, Type genericType, Annotation[] annotations,  
            MediaType m, MultivaluedMap<String, Object> headers, OutputStream os) {
            //Dummy
        }

    }
    
    @Consumes("application/widget")
    @Produces("application/widget")
    private final class CustomWidgetProvider
        implements MessageBodyReader<Book>, MessageBodyWriter<Book>  {

        public boolean isReadable(Class<?> type, Type genericType, Annotation[] annotations,
                                  MediaType m) {
            return type.getAnnotation(XmlRootElement.class) != null;
        }
        
        public boolean isWriteable(Class<?> type, Type genericType, Annotation[] annotations,
                                   MediaType m) {
            return type.getAnnotation(XmlRootElement.class) != null;
        }
        
        public long getSize(Book s, Class<?> type, Type genericType, Annotation[] annotations,
                            MediaType m) {
            return -1;
        }


        public Book readFrom(Class<Book> clazz, Type genericType, Annotation[] annotations, 
                               MediaType m, MultivaluedMap<String, String> headers, InputStream is) {    
            //Dummy
            return null;
        }

        public void writeTo(Book obj, Class<?> clazz, Type genericType, Annotation[] annotations,  
            MediaType m, MultivaluedMap<String, Object> headers, OutputStream os) {
            //Dummy
        }

    }
    
    @Test
    public void testSetSchemasFromClasspath() {
        JAXBElementProvider provider = new JAXBElementProvider();
        ProviderFactory pf = ProviderFactory.getInstance();
        pf.registerUserProvider(provider);
        
        List<String> locations = new ArrayList<String>();
        locations.add("classpath:/test.xsd");
        pf.setSchemaLocations(locations);
        Schema s = provider.getSchema();
        assertNotNull("schema can not be read from classpath", s);
    }
    
    private static class TestRuntimeExceptionMapper implements ExceptionMapper<RuntimeException> {

        public Response toResponse(RuntimeException exception) {
            // TODO Auto-generated method stub
            return null;
        }
        
    }
<<<<<<< HEAD
    
    @Produces("application/xml")
    @Consumes("application/xml")
    private static class BookReaderWriter 
        implements MessageBodyReader<Book>, MessageBodyWriter<Book> {

        public boolean isReadable(Class<?> type, Type genericType, Annotation[] annotations, 
                                  MediaType mediaType) {
            return true;
        }

        public Book readFrom(Class<Book> arg0, Type arg1, Annotation[] arg2, 
                             MediaType arg3, MultivaluedMap<String, String> arg4, InputStream arg5) 
            throws IOException, WebApplicationException {
            // TODO Auto-generated method stub
            return null;
        }

        public long getSize(Book t, Class<?> type, Type genericType, Annotation[] annotations, 
                            MediaType mediaType) {
            // TODO Auto-generated method stub
            return 0;
        }

        public boolean isWriteable(Class<?> type, Type genericType, Annotation[] annotations, 
                                   MediaType mediaType) {
            return true;
        }

        public void writeTo(Book arg0, Class<?> arg1, Type arg2, Annotation[] arg3, 
                            MediaType arg4, MultivaluedMap<String, Object> arg5, OutputStream arg6) 
            throws IOException, WebApplicationException {
            // TODO Auto-generated method stub
            
        }
    }
    
    @Produces("application/xml")
    @Consumes("application/xml")
    private static class SuperBookReaderWriter 
        implements MessageBodyReader<SuperBook>, MessageBodyWriter<SuperBook> {

        public boolean isReadable(Class<?> type, Type genericType, Annotation[] annotations, 
                                  MediaType mediaType) {
            return true;
        }

        public SuperBook readFrom(Class<SuperBook> arg0, Type arg1, Annotation[] arg2, MediaType arg3, 
                                  MultivaluedMap<String, String> arg4, InputStream arg5) 
            throws IOException, WebApplicationException {
            // TODO Auto-generated method stub
            return null;
        }

        public long getSize(SuperBook t, Class<?> type, Type genericType, 
                            Annotation[] annotations, MediaType mediaType) {
            // TODO Auto-generated method stub
            return 0;
        }

        public boolean isWriteable(Class<?> type, Type genericType, 
                                   Annotation[] annotations, MediaType mediaType) {
            return true;
        }

        public void writeTo(SuperBook arg0, Class<?> arg1, Type arg2, 
                            Annotation[] arg3, MediaType arg4, MultivaluedMap<String, Object> arg5, 
                            OutputStream arg6) throws IOException, WebApplicationException {
            // TODO Auto-generated method stub
            
        }
        
    }
    
=======
     
>>>>>>> 8568d21b
}<|MERGE_RESOLUTION|>--- conflicted
+++ resolved
@@ -30,13 +30,8 @@
 import java.util.Collections;
 import java.util.List;
 
-<<<<<<< HEAD
-import javax.ws.rs.Consumes;
-import javax.ws.rs.Produces;
-=======
 import javax.ws.rs.ConsumeMime;
 import javax.ws.rs.ProduceMime;
->>>>>>> 8568d21b
 import javax.ws.rs.WebApplicationException;
 import javax.ws.rs.core.MediaType;
 import javax.ws.rs.core.MultivaluedMap;
@@ -59,12 +54,7 @@
 import org.apache.cxf.jaxrs.ext.ParameterHandler;
 import org.apache.cxf.jaxrs.impl.WebApplicationExceptionMapper;
 import org.apache.cxf.jaxrs.model.ProviderInfo;
-<<<<<<< HEAD
-import org.apache.cxf.jaxrs.resources.Book;
-import org.apache.cxf.jaxrs.resources.SuperBook;
-=======
 import org.apache.cxf.jaxrs.utils.JAXRSUtils;
->>>>>>> 8568d21b
 import org.apache.cxf.message.Exchange;
 import org.apache.cxf.message.ExchangeImpl;
 import org.apache.cxf.message.Message;
@@ -91,35 +81,6 @@
     }
     
     @Test
-<<<<<<< HEAD
-    public void testSchemaLocations() {
-        ProviderFactory pf = ProviderFactory.getInstance();
-        pf.setSchemaLocations(Collections.singletonList("classpath:/test.xsd"));
-        MessageBodyReader customJaxbReader = pf.createMessageBodyReader((Class<?>)Book.class, null, null, 
-                                                              MediaType.TEXT_XML_TYPE, new MessageImpl());
-        assertTrue(customJaxbReader instanceof JAXBElementProvider);
-        MessageBodyReader jaxbReader = ProviderFactory.getSharedInstance().createMessageBodyReader(
-            (Class<?>)Book.class, null, null, MediaType.TEXT_XML_TYPE, new MessageImpl());
-        assertTrue(jaxbReader instanceof JAXBElementProvider);
-        assertNotSame(jaxbReader, customJaxbReader);
-        
-        assertNull(((JAXBElementProvider)jaxbReader).getSchema());
-        assertNotNull(((JAXBElementProvider)customJaxbReader).getSchema());
-        
-        MessageBodyReader customJsonReader = pf.createMessageBodyReader((Class<?>)Book.class, null, null, 
-                                                 MediaType.APPLICATION_JSON_TYPE, new MessageImpl());
-        assertTrue(customJsonReader instanceof JSONProvider);
-        MessageBodyReader jsonReader = ProviderFactory.getSharedInstance().createMessageBodyReader(
-            (Class<?>)Book.class, null, null, MediaType.APPLICATION_JSON_TYPE, new MessageImpl());
-        assertTrue(jsonReader instanceof JSONProvider);
-        assertNotSame(jsonReader, customJsonReader);
-        assertNull(((JSONProvider)jsonReader).getSchema());
-        assertNotNull(((JSONProvider)customJsonReader).getSchema());
-    }
-    
-    @Test
-=======
->>>>>>> 8568d21b
     public void testGetFactoryInboundMessage() {
         ProviderFactory factory = ProviderFactory.getInstance();
         Message m = new MessageImpl();
@@ -176,32 +137,6 @@
     }
     
     @Test
-<<<<<<< HEAD
-    public void testMessageBodyHandlerHierarchy() throws Exception {
-        ProviderFactory pf = ProviderFactory.getInstance();
-        List<Object> providers = new ArrayList<Object>();
-        BookReaderWriter bookHandler = new BookReaderWriter();
-        providers.add(bookHandler);
-        SuperBookReaderWriter superBookHandler = new SuperBookReaderWriter();
-        providers.add(superBookHandler);
-        pf.setUserProviders(providers);
-        assertSame(bookHandler, 
-                   pf.createMessageBodyReader(Book.class, Book.class, new Annotation[]{}, 
-                                              MediaType.APPLICATION_XML_TYPE, new MessageImpl()));
-        assertSame(superBookHandler, 
-                   pf.createMessageBodyReader(SuperBook.class, SuperBook.class, new Annotation[]{}, 
-                                              MediaType.APPLICATION_XML_TYPE, new MessageImpl()));
-        assertSame(bookHandler, 
-                   pf.createMessageBodyWriter(Book.class, Book.class, new Annotation[]{}, 
-                                              MediaType.APPLICATION_XML_TYPE, new MessageImpl()));
-        assertSame(superBookHandler, 
-                   pf.createMessageBodyWriter(SuperBook.class, SuperBook.class, new Annotation[]{}, 
-                                              MediaType.APPLICATION_XML_TYPE, new MessageImpl()));
-    }
-    
-    @Test
-=======
->>>>>>> 8568d21b
     public void testSortEntityProviders() throws Exception {
         ProviderFactory pf = ProviderFactory.getInstance();
         pf.registerUserProvider(new TestStringProvider());
@@ -216,8 +151,9 @@
 
         assertTrue(indexOf(writers, TestStringProvider.class) 
                    < indexOf(writers, PrimitiveTextProvider.class));
-<<<<<<< HEAD
-        
+        
+        //REVISIT the compare algorithm
+        //assertTrue(indexOf(providers, JSONProvider.class) < indexOf(providers, TestStringProvider.class));
     }
     
     @Test
@@ -249,40 +185,6 @@
 
         assertTrue(indexOf(writers, json1) 
                    < indexOf(writers, json2));
-=======
->>>>>>> 8568d21b
-        
-    }
-    
-    @Test
-    public void testParameterHandlerProvider() throws Exception {
-        ProviderFactory pf = ProviderFactory.getInstance();
-        ParameterHandler h = new CustomerParameterHandler();
-        pf.registerUserProvider(h);
-        ParameterHandler h2 = pf.createParameterHandler(Customer.class);
-        assertSame(h2, h);
-    }
-    
-    @Test
-    public void testSortEntityProvidersWithConfig() throws Exception {
-        ProviderFactory pf = ProviderFactory.getInstance();
-        JSONProvider json1 = new JSONProvider();
-        json1.setConsumeMediaTypes(Collections.singletonList("application/json;q=0.9"));
-        pf.registerUserProvider(json1);
-        JSONProvider json2 = new JSONProvider();
-        json2.setConsumeMediaTypes(Collections.singletonList("application/json"));
-        json2.setProduceMediaTypes(Collections.singletonList("application/sbc;q=0.9"));
-        pf.registerUserProvider(json2);
-        
-        List<ProviderInfo<MessageBodyReader>> readers = pf.getMessageReaders();
-
-        assertTrue(indexOf(readers, json2) 
-                   < indexOf(readers, json1));
-        
-        List<ProviderInfo<MessageBodyWriter>> writers = pf.getMessageWriters();
-
-        assertTrue(indexOf(writers, json1) 
-                   < indexOf(writers, json2));
         
     }
     
@@ -296,12 +198,7 @@
         verifyProvider(byte[].class, BinaryDataProvider.class, "*/*");
         verifyProvider(InputStream.class, BinaryDataProvider.class, "image/png");
         MessageBodyWriter writer = ProviderFactory.getInstance()
-<<<<<<< HEAD
-            .createMessageBodyWriter(File.class, null, null, MediaType.APPLICATION_OCTET_STREAM_TYPE, 
-                                     new MessageImpl());
-=======
             .createMessageBodyWriter(File.class, null, null, JAXRSUtils.ALL_TYPES, new MessageImpl());
->>>>>>> 8568d21b
         assertTrue(BinaryDataProvider.class == writer.getClass());
     }
     
@@ -360,11 +257,7 @@
     public void testRegisterCustomJSONEntityProvider() throws Exception {
         ProviderFactory pf = ProviderFactory.getInstance();
         pf.registerUserProvider(new CustomJSONProvider());
-<<<<<<< HEAD
-        verifyProvider(pf, Book.class, CustomJSONProvider.class, 
-=======
         verifyProvider(pf, org.apache.cxf.jaxrs.resources.Book.class, CustomJSONProvider.class, 
->>>>>>> 8568d21b
                        "application/json");
     }
     
@@ -411,28 +304,20 @@
         return index;
     }
     
-<<<<<<< HEAD
-    @Consumes("text/html")
-    @Produces("text/html")
-=======
     @ConsumeMime("text/html")
     @ProduceMime("text/html")
->>>>>>> 8568d21b
     private final class TestStringProvider 
         implements MessageBodyReader<String>, MessageBodyWriter<String>  {
 
-        public boolean isReadable(Class<?> type, Type genericType, Annotation[] annotations,
-                                  MediaType m) {
+        public boolean isReadable(Class<?> type, Type genericType, Annotation[] annotations) {
             return type == String.class;
         }
         
-        public boolean isWriteable(Class<?> type, Type genericType, Annotation[] annotations,
-                                   MediaType m) {
+        public boolean isWriteable(Class<?> type, Type genericType, Annotation[] annotations) {
             return type == String.class;
         }
         
-        public long getSize(String s, Class<?> type, Type genericType, Annotation[] annotations, 
-                            MediaType m) {
+        public long getSize(String s) {
             return s.length();
         }
 
@@ -457,67 +342,61 @@
 
     }
     
-    @Consumes("application/json")
-    @Produces("application/json")
+    @ConsumeMime("application/json")
+    @ProduceMime("application/json")
     private final class CustomJSONProvider 
-        implements MessageBodyReader<Book>, MessageBodyWriter<Book>  {
-
-        public boolean isReadable(Class<?> type, Type genericType, Annotation[] annotations,
-                                  MediaType m) {
+        implements MessageBodyReader<String>, MessageBodyWriter<String>  {
+
+        public boolean isReadable(Class<?> type, Type genericType, Annotation[] annotations) {
             return type.getAnnotation(XmlRootElement.class) != null;
         }
         
-        public boolean isWriteable(Class<?> type, Type genericType, Annotation[] annotations,
-                                   MediaType m) {
+        public boolean isWriteable(Class<?> type, Type genericType, Annotation[] annotations) {
             return type.getAnnotation(XmlRootElement.class) != null;
         }
         
-        public long getSize(Book b, Class<?> type, Type genericType, Annotation[] annotations,
-                            MediaType m) {
-            return -1;
-        }
-
-        public Book readFrom(Class<Book> clazz, Type genericType, Annotation[] annotations, 
+        public long getSize(String s) {
+            return s.length();
+        }
+
+        public String readFrom(Class<String> clazz, Type genericType, Annotation[] annotations, 
                                MediaType m, MultivaluedMap<String, String> headers, InputStream is) {    
             //Dummy
             return null;
         }
 
-        public void writeTo(Book obj, Class<?> clazz, Type genericType, Annotation[] annotations,  
+        public void writeTo(String obj, Class<?> clazz, Type genericType, Annotation[] annotations,  
             MediaType m, MultivaluedMap<String, Object> headers, OutputStream os) {
             //Dummy
         }
 
     }
     
-    @Consumes("application/widget")
-    @Produces("application/widget")
+    @ConsumeMime("application/widget")
+    @ProduceMime("application/widget")
     private final class CustomWidgetProvider
-        implements MessageBodyReader<Book>, MessageBodyWriter<Book>  {
-
-        public boolean isReadable(Class<?> type, Type genericType, Annotation[] annotations,
-                                  MediaType m) {
+        implements MessageBodyReader<String>, MessageBodyWriter<String>  {
+
+        public boolean isReadable(Class<?> type, Type genericType, Annotation[] annotations) {
             return type.getAnnotation(XmlRootElement.class) != null;
         }
         
-        public boolean isWriteable(Class<?> type, Type genericType, Annotation[] annotations,
-                                   MediaType m) {
+        public boolean isWriteable(Class<?> type, Type genericType, Annotation[] annotations) {
             return type.getAnnotation(XmlRootElement.class) != null;
         }
         
-        public long getSize(Book s, Class<?> type, Type genericType, Annotation[] annotations,
-                            MediaType m) {
-            return -1;
-        }
-
-
-        public Book readFrom(Class<Book> clazz, Type genericType, Annotation[] annotations, 
+        public long getSize(String s) {
+            return s.length();
+        }
+
+
+        public String readFrom(Class<String> clazz, Type genericType, Annotation[] annotations, 
                                MediaType m, MultivaluedMap<String, String> headers, InputStream is) {    
             //Dummy
             return null;
         }
 
-        public void writeTo(Book obj, Class<?> clazz, Type genericType, Annotation[] annotations,  
+        public void writeTo(String obj, Class<?> clazz, Type genericType, Annotation[] annotations,  
             MediaType m, MultivaluedMap<String, Object> headers, OutputStream os) {
             //Dummy
         }
@@ -545,82 +424,5 @@
         }
         
     }
-<<<<<<< HEAD
-    
-    @Produces("application/xml")
-    @Consumes("application/xml")
-    private static class BookReaderWriter 
-        implements MessageBodyReader<Book>, MessageBodyWriter<Book> {
-
-        public boolean isReadable(Class<?> type, Type genericType, Annotation[] annotations, 
-                                  MediaType mediaType) {
-            return true;
-        }
-
-        public Book readFrom(Class<Book> arg0, Type arg1, Annotation[] arg2, 
-                             MediaType arg3, MultivaluedMap<String, String> arg4, InputStream arg5) 
-            throws IOException, WebApplicationException {
-            // TODO Auto-generated method stub
-            return null;
-        }
-
-        public long getSize(Book t, Class<?> type, Type genericType, Annotation[] annotations, 
-                            MediaType mediaType) {
-            // TODO Auto-generated method stub
-            return 0;
-        }
-
-        public boolean isWriteable(Class<?> type, Type genericType, Annotation[] annotations, 
-                                   MediaType mediaType) {
-            return true;
-        }
-
-        public void writeTo(Book arg0, Class<?> arg1, Type arg2, Annotation[] arg3, 
-                            MediaType arg4, MultivaluedMap<String, Object> arg5, OutputStream arg6) 
-            throws IOException, WebApplicationException {
-            // TODO Auto-generated method stub
-            
-        }
-    }
-    
-    @Produces("application/xml")
-    @Consumes("application/xml")
-    private static class SuperBookReaderWriter 
-        implements MessageBodyReader<SuperBook>, MessageBodyWriter<SuperBook> {
-
-        public boolean isReadable(Class<?> type, Type genericType, Annotation[] annotations, 
-                                  MediaType mediaType) {
-            return true;
-        }
-
-        public SuperBook readFrom(Class<SuperBook> arg0, Type arg1, Annotation[] arg2, MediaType arg3, 
-                                  MultivaluedMap<String, String> arg4, InputStream arg5) 
-            throws IOException, WebApplicationException {
-            // TODO Auto-generated method stub
-            return null;
-        }
-
-        public long getSize(SuperBook t, Class<?> type, Type genericType, 
-                            Annotation[] annotations, MediaType mediaType) {
-            // TODO Auto-generated method stub
-            return 0;
-        }
-
-        public boolean isWriteable(Class<?> type, Type genericType, 
-                                   Annotation[] annotations, MediaType mediaType) {
-            return true;
-        }
-
-        public void writeTo(SuperBook arg0, Class<?> arg1, Type arg2, 
-                            Annotation[] arg3, MediaType arg4, MultivaluedMap<String, Object> arg5, 
-                            OutputStream arg6) throws IOException, WebApplicationException {
-            // TODO Auto-generated method stub
-            
-        }
-        
-    }
-    
-=======
      
->>>>>>> 8568d21b
 }