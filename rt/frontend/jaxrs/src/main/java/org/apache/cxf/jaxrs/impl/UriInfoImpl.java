/**
 * Licensed to the Apache Software Foundation (ASF) under one
 * or more contributor license agreements. See the NOTICE file
 * distributed with this work for additional information
 * regarding copyright ownership. The ASF licenses this file
 * to you under the Apache License, Version 2.0 (the
 * "License"); you may not use this file except in compliance
 * with the License. You may obtain a copy of the License at
 *
 * http://www.apache.org/licenses/LICENSE-2.0
 *
 * Unless required by applicable law or agreed to in writing,
 * software distributed under the License is distributed on an
 * "AS IS" BASIS, WITHOUT WARRANTIES OR CONDITIONS OF ANY
 * KIND, either express or implied. See the License for the
 * specific language governing permissions and limitations
 * under the License.
 */

package org.apache.cxf.jaxrs.impl;

import java.net.URI;
import java.util.ArrayList;
import java.util.Collections;
import java.util.List;
import java.util.Map;
import java.util.logging.Logger;

import javax.ws.rs.Path;
import javax.ws.rs.core.MultivaluedMap;
import javax.ws.rs.core.PathSegment;
import javax.ws.rs.core.UriBuilder;
import javax.ws.rs.core.UriInfo;

import org.apache.cxf.common.logging.LogUtils;
import org.apache.cxf.jaxrs.model.MethodInvocationInfo;
import org.apache.cxf.jaxrs.model.OperationResourceInfo;
import org.apache.cxf.jaxrs.model.OperationResourceInfoStack;
import org.apache.cxf.jaxrs.model.URITemplate;
import org.apache.cxf.jaxrs.utils.AnnotationUtils;
import org.apache.cxf.jaxrs.utils.HttpUtils;
import org.apache.cxf.jaxrs.utils.JAXRSUtils;
import org.apache.cxf.message.Message;
import org.apache.cxf.message.MessageUtils;

public class UriInfoImpl implements UriInfo {
    private static final Logger LOG = LogUtils.getL7dLogger(UriInfoImpl.class);

    private MultivaluedMap<String, String> templateParams;
    private Message message;
    private OperationResourceInfoStack stack;

<<<<<<< HEAD
    @SuppressWarnings("unchecked")
    public UriInfoImpl(Message m) {
        this.message = m;
        this.templateParams = (MultivaluedMap<String, String>)m.get(URITemplate.TEMPLATE_PARAMETERS);
        if (m != null) {
            this.stack = m.get(OperationResourceInfoStack.class);
        }
    }
    
=======
>>>>>>> 8568d21b
    public UriInfoImpl(Message m, MultivaluedMap<String, String> templateParams) {
        this.message = m;
        this.templateParams = templateParams;
        if (m != null) {
            this.stack = m.get(OperationResourceInfoStack.class);
        }
    }

    public URI getAbsolutePath() {
        String path = getAbsolutePathAsString();
        return URI.create(path);
    }

    public UriBuilder getAbsolutePathBuilder() {
        return new UriBuilderImpl(getAbsolutePath());
    }

    public URI getBaseUri() {
        URI u = URI.create(HttpUtils.getEndpointAddress(message));
        return HttpUtils.toAbsoluteUri(u, message);
    }

    public UriBuilder getBaseUriBuilder() {
        return new UriBuilderImpl(getBaseUri());
    }

    public String getPath() {
        return getPath(true);
    }

    public String getPath(boolean decode) {
        return doGetPath(decode, true);
    }

    public List<PathSegment> getPathSegments() {
        return getPathSegments(true);
    }

    public List<PathSegment> getPathSegments(boolean decode) {
        return JAXRSUtils.getPathSegments(getPath(), decode);
    }

    public MultivaluedMap<String, String> getQueryParameters() {
        return getQueryParameters(true);
    }

    public MultivaluedMap<String, String> getQueryParameters(boolean decode) {
        return JAXRSUtils.getStructuredParams((String)message.get(Message.QUERY_STRING), "&", decode);
    }

    public URI getRequestUri() {
        String path = getAbsolutePathAsString();
        String queries = (String)message.get(Message.QUERY_STRING);
        if (queries != null) {
            path += "?" + queries;
        }
        return URI.create(path);
    }

    public UriBuilder getRequestUriBuilder() {
        return new UriBuilderImpl(getRequestUri());
    }

    public MultivaluedMap<String, String> getPathParameters() {
        return getPathParameters(true);
    }

    public MultivaluedMap<String, String> getPathParameters(boolean decode) {
        MetadataMap<String, String> values = new MetadataMap<String, String>();
        if (templateParams == null) {
            return values;
        }
        for (Map.Entry<String, List<String>> entry : templateParams.entrySet()) {
            if (entry.getKey().equals(URITemplate.FINAL_MATCH_GROUP)) {
                continue;
            }
            values.add(entry.getKey(), decode ? HttpUtils.pathDecode(entry.getValue().get(0)) : entry
                .getValue().get(0));
        }
        return values;
    }

<<<<<<< HEAD
    public List<Object> getMatchedResources() {
=======
    
    public List<Object> getAncestorResources() {
>>>>>>> 8568d21b
        if (stack != null) {
            List<Object> resources = new ArrayList<Object>(stack.size());
            for (MethodInvocationInfo invocation : stack) {
                resources.add(invocation.getRealClass());
            }
            return resources;
        }
        LOG.fine("No resource stack information, returning empty list");
        return Collections.emptyList();
    }

<<<<<<< HEAD
    public List<String> getMatchedURIs() {
        return getMatchedURIs(true);
    }

    public List<String> getMatchedURIs(boolean decode) {
=======
    public List<String> getAncestorResourceURIs() {
        return getAncestorResourceURIs(true);
    }

    public List<String> getAncestorResourceURIs(boolean decode) {
>>>>>>> 8568d21b
        if (stack != null) {
            List<String> objects = new ArrayList<String>();
            List<String> uris = new ArrayList<String>(stack.size());
            String sum = "";
            for (MethodInvocationInfo invocation : stack) {
                OperationResourceInfo ori = invocation.getMethodInfo();
<<<<<<< HEAD
                URITemplate[] paths = {
                    ori.getClassResourceInfo().getURITemplate(),
                    ori.getURITemplate()
                };
                for (URITemplate t : paths) {
                    if (t != null) {
                        String v = t.getValue();
                        sum += "/" + (decode ? HttpUtils.pathDecode(v) : v);
                    }
                }
                UriBuilder ub = UriBuilder.fromPath(sum);
=======
                Path[] paths = {
                    (Path)AnnotationUtils.getClassAnnotation(ori.getClassResourceInfo().getResourceClass(),
                                                             Path.class),
                    (Path)AnnotationUtils.getMethodAnnotation(ori.getAnnotatedMethod(), Path.class)
                };
                for (Path p : paths) {
                    if (p != null) {
                        String v = p.value();
                        sum += "/" + (decode ? HttpUtils.pathDecode(v) : v);
                    }
                }
                UriBuilder ub = UriBuilder.fromPath(sum).encode(decode);
>>>>>>> 8568d21b
                objects.addAll(invocation.getTemplateValues());
                uris.add(ub.build(objects.toArray()).normalize().getPath());
            }
            return uris;
        }
        LOG.fine("No resource stack information, returning empty list");
        return Collections.emptyList();
<<<<<<< HEAD
=======
    }


    public String getPathExtension() {
        // TODO Auto-generated method stub
        return null;
    }

    public UriBuilder getPlatonicRequestUriBuilder() {
        // TODO Auto-generated method stub
        return null;
>>>>>>> 8568d21b
    }

    private String doGetPath(boolean decode, boolean addSlash) {
        String path = HttpUtils.getPathToMatch(message, addSlash);
        return decode ? HttpUtils.pathDecode(path) : path;
    }

    private String getAbsolutePathAsString() {
        String address = getBaseUri().toString();
<<<<<<< HEAD
        if (MessageUtils.isRequestor(message)) {
            return address;
        }
=======
>>>>>>> 8568d21b
        String path = doGetPath(true, false);
        if (path.startsWith("/") && address.endsWith("/")) {
            address = address.substring(0, address.length() - 1);
        }
        return address + path;
    }
}<|MERGE_RESOLUTION|>--- conflicted
+++ resolved
@@ -41,7 +41,6 @@
 import org.apache.cxf.jaxrs.utils.HttpUtils;
 import org.apache.cxf.jaxrs.utils.JAXRSUtils;
 import org.apache.cxf.message.Message;
-import org.apache.cxf.message.MessageUtils;
 
 public class UriInfoImpl implements UriInfo {
     private static final Logger LOG = LogUtils.getL7dLogger(UriInfoImpl.class);
@@ -50,18 +49,6 @@
     private Message message;
     private OperationResourceInfoStack stack;
 
-<<<<<<< HEAD
-    @SuppressWarnings("unchecked")
-    public UriInfoImpl(Message m) {
-        this.message = m;
-        this.templateParams = (MultivaluedMap<String, String>)m.get(URITemplate.TEMPLATE_PARAMETERS);
-        if (m != null) {
-            this.stack = m.get(OperationResourceInfoStack.class);
-        }
-    }
-    
-=======
->>>>>>> 8568d21b
     public UriInfoImpl(Message m, MultivaluedMap<String, String> templateParams) {
         this.message = m;
         this.templateParams = templateParams;
@@ -131,9 +118,6 @@
 
     public MultivaluedMap<String, String> getPathParameters(boolean decode) {
         MetadataMap<String, String> values = new MetadataMap<String, String>();
-        if (templateParams == null) {
-            return values;
-        }
         for (Map.Entry<String, List<String>> entry : templateParams.entrySet()) {
             if (entry.getKey().equals(URITemplate.FINAL_MATCH_GROUP)) {
                 continue;
@@ -144,12 +128,8 @@
         return values;
     }
 
-<<<<<<< HEAD
-    public List<Object> getMatchedResources() {
-=======
     
     public List<Object> getAncestorResources() {
->>>>>>> 8568d21b
         if (stack != null) {
             List<Object> resources = new ArrayList<Object>(stack.size());
             for (MethodInvocationInfo invocation : stack) {
@@ -161,38 +141,17 @@
         return Collections.emptyList();
     }
 
-<<<<<<< HEAD
-    public List<String> getMatchedURIs() {
-        return getMatchedURIs(true);
-    }
-
-    public List<String> getMatchedURIs(boolean decode) {
-=======
     public List<String> getAncestorResourceURIs() {
         return getAncestorResourceURIs(true);
     }
 
     public List<String> getAncestorResourceURIs(boolean decode) {
->>>>>>> 8568d21b
         if (stack != null) {
             List<String> objects = new ArrayList<String>();
             List<String> uris = new ArrayList<String>(stack.size());
             String sum = "";
             for (MethodInvocationInfo invocation : stack) {
                 OperationResourceInfo ori = invocation.getMethodInfo();
-<<<<<<< HEAD
-                URITemplate[] paths = {
-                    ori.getClassResourceInfo().getURITemplate(),
-                    ori.getURITemplate()
-                };
-                for (URITemplate t : paths) {
-                    if (t != null) {
-                        String v = t.getValue();
-                        sum += "/" + (decode ? HttpUtils.pathDecode(v) : v);
-                    }
-                }
-                UriBuilder ub = UriBuilder.fromPath(sum);
-=======
                 Path[] paths = {
                     (Path)AnnotationUtils.getClassAnnotation(ori.getClassResourceInfo().getResourceClass(),
                                                              Path.class),
@@ -205,7 +164,6 @@
                     }
                 }
                 UriBuilder ub = UriBuilder.fromPath(sum).encode(decode);
->>>>>>> 8568d21b
                 objects.addAll(invocation.getTemplateValues());
                 uris.add(ub.build(objects.toArray()).normalize().getPath());
             }
@@ -213,8 +171,6 @@
         }
         LOG.fine("No resource stack information, returning empty list");
         return Collections.emptyList();
-<<<<<<< HEAD
-=======
     }
 
 
@@ -226,7 +182,6 @@
     public UriBuilder getPlatonicRequestUriBuilder() {
         // TODO Auto-generated method stub
         return null;
->>>>>>> 8568d21b
     }
 
     private String doGetPath(boolean decode, boolean addSlash) {
@@ -236,12 +191,6 @@
 
     private String getAbsolutePathAsString() {
         String address = getBaseUri().toString();
-<<<<<<< HEAD
-        if (MessageUtils.isRequestor(message)) {
-            return address;
-        }
-=======
->>>>>>> 8568d21b
         String path = doGetPath(true, false);
         if (path.startsWith("/") && address.endsWith("/")) {
             address = address.substring(0, address.length() - 1);
