/**
 * Licensed to the Apache Software Foundation (ASF) under one
 * or more contributor license agreements. See the NOTICE file
 * distributed with this work for additional information
 * regarding copyright ownership. The ASF licenses this file
 * to you under the Apache License, Version 2.0 (the
 * "License"); you may not use this file except in compliance
 * with the License. You may obtain a copy of the License at
 *
 * http://www.apache.org/licenses/LICENSE-2.0
 *
 * Unless required by applicable law or agreed to in writing,
 * software distributed under the License is distributed on an
 * "AS IS" BASIS, WITHOUT WARRANTIES OR CONDITIONS OF ANY
 * KIND, either express or implied. See the License for the
 * specific language governing permissions and limitations
 * under the License.
 */

package org.apache.cxf.jaxrs.impl;

import java.util.ArrayList;
import java.util.Collection;
import java.util.Collections;
import java.util.LinkedHashMap;
import java.util.List;
import java.util.Map;
import java.util.Set;

import javax.ws.rs.core.MultivaluedMap;

public class MetadataMap<K, V> implements MultivaluedMap<K, V> {

    private boolean caseInsensitive;
    private Map<K, List<V>> m;
    
    public MetadataMap() {
        this.m = new LinkedHashMap<K, List<V>>();
<<<<<<< HEAD
    }
    
    public MetadataMap(int size) {
        this.m = new LinkedHashMap<K, List<V>>(size);
=======
>>>>>>> 8568d21b
    }
    
    public MetadataMap(Map<K, List<V>> store) {
        this(store, false, false);
    }
    
<<<<<<< HEAD
    public MetadataMap(boolean readOnly, boolean caseInsensitive) {
        this(null, readOnly, caseInsensitive);
    }
    
    public MetadataMap(Map<K, List<V>> store, boolean readOnly, boolean caseInsensitive) {
        
=======
    public MetadataMap(Map<K, List<V>> store, boolean readOnly, boolean caseInsensitive) {
        
        if (!readOnly && caseInsensitive) {
            throw new IllegalArgumentException(
                "Case-insensitive keys are only supported for read-only maps at the moment");
        }
>>>>>>> 8568d21b
        this.caseInsensitive = caseInsensitive;
        
        this.m = new LinkedHashMap<K, List<V>>();
        if (store != null) {
            for (Map.Entry<K, List<V>> entry : store.entrySet()) {
                List<V> values = new ArrayList<V>(entry.getValue());
                m.put(entry.getKey(), readOnly 
                      ? Collections.unmodifiableList(values) : values);
            }
        }
        if (readOnly) {
            this.m = Collections.unmodifiableMap(m);
        }
        
    }
    
    public void add(K key, V value) {
        List<V> data = this.get(key);
        if (data == null) {
            data = new ArrayList<V>();    
            m.put(key, data);
        }
        data.add(value);
    }

    public V getFirst(K key) {
<<<<<<< HEAD
        List<V> data = this.get(key);
=======
        List<V> data = get(key);
>>>>>>> 8568d21b
        return data == null ? null : data.get(0);
    }

    public void putSingle(K key, V value) {
        List<V> data = new ArrayList<V>();
        data.add(value);
        this.put(key, data);
    }

    public void clear() {
        m.clear();
    }

    public boolean containsKey(Object key) {
        if (!caseInsensitive) {
            return m.containsKey(key);
        }
        for (K theKey : m.keySet()) {
            if (theKey.toString().toLowerCase().equals(key.toString().toLowerCase())) {
                return true;
            }
        }
        return false;
    }

    public boolean containsValue(Object value) {
        return m.containsValue(value);
    }

    public Set<Entry<K, List<V>>> entrySet() {
        return m.entrySet();
    }

    public List<V> get(Object key) {
        if (!caseInsensitive) {
            return m.get(key);
        }
        for (Map.Entry<K, List<V>> entry : m.entrySet()) {
            if (entry.getKey().toString().toLowerCase().equals(key.toString().toLowerCase())) {
                return entry.getValue();
            }
        }
        return null;
    }

    public boolean isEmpty() {
        return m.isEmpty();
    }

    public Set<K> keySet() {
        return m.keySet();
    }

    public List<V> put(K key, List<V> value) {
        return m.put(key, value);
    }

    public void putAll(Map<? extends K, ? extends List<V>> map) {
        m.putAll(map);
    }

    public List<V> remove(Object key) {
        return m.remove(key);
    }

    public int size() {
        return m.size();
    }

    public Collection<List<V>> values() {
        return m.values();
    }

    @Override
    public int hashCode() {
        return m.hashCode();
    }
    
    @Override
    public boolean equals(Object o) {
        return m.equals(o);
    }
    
    public String toString() {
        return m.toString();
    }
    
<<<<<<< HEAD
    
=======
>>>>>>> 8568d21b
}<|MERGE_RESOLUTION|>--- conflicted
+++ resolved
@@ -36,34 +36,18 @@
     
     public MetadataMap() {
         this.m = new LinkedHashMap<K, List<V>>();
-<<<<<<< HEAD
-    }
-    
-    public MetadataMap(int size) {
-        this.m = new LinkedHashMap<K, List<V>>(size);
-=======
->>>>>>> 8568d21b
     }
     
     public MetadataMap(Map<K, List<V>> store) {
         this(store, false, false);
     }
     
-<<<<<<< HEAD
-    public MetadataMap(boolean readOnly, boolean caseInsensitive) {
-        this(null, readOnly, caseInsensitive);
-    }
-    
-    public MetadataMap(Map<K, List<V>> store, boolean readOnly, boolean caseInsensitive) {
-        
-=======
     public MetadataMap(Map<K, List<V>> store, boolean readOnly, boolean caseInsensitive) {
         
         if (!readOnly && caseInsensitive) {
             throw new IllegalArgumentException(
                 "Case-insensitive keys are only supported for read-only maps at the moment");
         }
->>>>>>> 8568d21b
         this.caseInsensitive = caseInsensitive;
         
         this.m = new LinkedHashMap<K, List<V>>();
@@ -81,7 +65,7 @@
     }
     
     public void add(K key, V value) {
-        List<V> data = this.get(key);
+        List<V> data = m.get(key);
         if (data == null) {
             data = new ArrayList<V>();    
             m.put(key, data);
@@ -90,18 +74,14 @@
     }
 
     public V getFirst(K key) {
-<<<<<<< HEAD
-        List<V> data = this.get(key);
-=======
         List<V> data = get(key);
->>>>>>> 8568d21b
         return data == null ? null : data.get(0);
     }
 
     public void putSingle(K key, V value) {
         List<V> data = new ArrayList<V>();
         data.add(value);
-        this.put(key, data);
+        m.put(key, data);
     }
 
     public void clear() {
@@ -182,8 +162,4 @@
         return m.toString();
     }
     
-<<<<<<< HEAD
-    
-=======
->>>>>>> 8568d21b
 }