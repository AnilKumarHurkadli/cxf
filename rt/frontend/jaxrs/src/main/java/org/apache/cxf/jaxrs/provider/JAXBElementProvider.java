--- conflicted
+++ resolved
@@ -24,77 +24,21 @@
 import java.io.OutputStream;
 import java.lang.annotation.Annotation;
 import java.lang.reflect.Type;
-<<<<<<< HEAD
-import java.util.Arrays;
-import java.util.Collection;
-import java.util.Collections;
-=======
->>>>>>> 8568d21b
 import java.util.HashMap;
 import java.util.List;
 import java.util.Map;
 
-<<<<<<< HEAD
-import javax.ws.rs.Consumes;
-import javax.ws.rs.Produces;
-=======
 import javax.ws.rs.ConsumeMime;
 import javax.ws.rs.ProduceMime;
->>>>>>> 8568d21b
 import javax.ws.rs.WebApplicationException;
 import javax.ws.rs.core.Context;
 import javax.ws.rs.core.MediaType;
 import javax.ws.rs.core.MultivaluedMap;
-import javax.ws.rs.core.Response;
 import javax.ws.rs.ext.Provider;
 import javax.xml.bind.JAXBElement;
 import javax.xml.bind.JAXBException;
 import javax.xml.bind.Marshaller;
-import javax.xml.bind.PropertyException;
 import javax.xml.bind.Unmarshaller;
-<<<<<<< HEAD
-import javax.xml.bind.ValidationEventHandler;
-import javax.xml.namespace.QName;
-import javax.xml.stream.XMLStreamReader;
-import javax.xml.stream.XMLStreamWriter;
-import javax.xml.transform.stream.StreamSource;
-
-import org.apache.cxf.jaxb.NamespaceMapper;
-import org.apache.cxf.jaxrs.ext.MessageContext;
-import org.apache.cxf.jaxrs.utils.InjectionUtils;
-import org.apache.cxf.jaxrs.utils.schemas.SchemaHandler;
-import org.apache.cxf.staxutils.DepthXMLStreamReader;
-import org.apache.cxf.staxutils.StaxUtils;
-
-@Produces({"application/xml", "application/*+xml", "text/xml" })
-@Consumes({"application/xml", "application/*+xml", "text/xml" })
-@Provider
-public class JAXBElementProvider extends AbstractJAXBProvider  {
-    
-    private static final List<String> MARSHALLER_PROPERTIES =
-        Arrays.asList(new String[] {Marshaller.JAXB_ENCODING,
-                                    Marshaller.JAXB_FORMATTED_OUTPUT,
-                                    Marshaller.JAXB_FRAGMENT,
-                                    Marshaller.JAXB_NO_NAMESPACE_SCHEMA_LOCATION,
-                                    Marshaller.JAXB_SCHEMA_LOCATION});
-    
-    private Map<String, Object> mProperties = new HashMap<String, Object>();
-    private boolean enableStreaming;
-    private ValidationEventHandler eventHandler;
-    
-    @Override
-    public boolean isReadable(Class<?> type, Type genericType, Annotation[] anns, MediaType mt) {
-        
-        if (InjectionUtils.isSupportedCollectionOrArray(type)) {
-            type = InjectionUtils.getActualType(genericType);
-            if (type == null) {
-                return false;
-            }
-        }
-        
-        return super.isReadable(type, genericType, anns, mt);
-    }
-=======
 import javax.xml.stream.XMLStreamWriter;
 import javax.xml.transform.stream.StreamSource;
 
@@ -109,20 +53,12 @@
     
     private Map<String, Object> mProperties = new HashMap<String, Object>();
     private boolean enableStreaming;
->>>>>>> 8568d21b
     
     @Context
     public void setMessageContext(MessageContext mc) {
         super.setContext(mc);
     }
     
-<<<<<<< HEAD
-    public void setValidationHandler(ValidationEventHandler handler) {
-        eventHandler = handler;
-    }
-    
-=======
->>>>>>> 8568d21b
     public void setEnableStreaming(boolean enableStream) {
         enableStreaming = enableStream; 
     }
@@ -138,7 +74,6 @@
     public void setConsumeMediaTypes(List<String> types) {
         super.setConsumeMediaTypes(types);
     }
-<<<<<<< HEAD
     
     public void setProduceMediaTypes(List<String> types) {
         super.setProduceMediaTypes(types);
@@ -148,17 +83,6 @@
         super.setSchemaLocations(locations);
     }
     
-=======
-    
-    public void setProduceMediaTypes(List<String> types) {
-        super.setProduceMediaTypes(types);
-    }
-    
-    public void setSchemas(List<String> locations) {
-        super.setSchemaLocations(locations);
-    }
-    
->>>>>>> 8568d21b
     public void setSchemaHandler(SchemaHandler handler) {
         super.setSchema(handler.getSchema());
     }
@@ -175,31 +99,6 @@
         MultivaluedMap<String, String> headers, InputStream is) 
         throws IOException {
         try {
-<<<<<<< HEAD
-            boolean isCollection = InjectionUtils.isSupportedCollectionOrArray(type);
-            Class<?> theType = isCollection ? InjectionUtils.getActualType(genericType) : type;
-            theType = getActualType(theType, genericType, anns);
-
-            Unmarshaller unmarshaller = createUnmarshaller(theType, genericType, isCollection);
-            if (eventHandler != null) {
-                unmarshaller.setEventHandler(eventHandler);
-            }
-            Object response = null;
-            if (JAXBElement.class.isAssignableFrom(type) 
-                || unmarshalAsJaxbElement 
-                || jaxbElementClassMap != null && jaxbElementClassMap.containsKey(theType.getName())) {
-                response = unmarshaller.unmarshal(new StreamSource(is), theType);
-            } else {
-                response = doUnmarshal(unmarshaller, type, is, mt);
-            }
-            if (response instanceof JAXBElement && !JAXBElement.class.isAssignableFrom(type)) {
-                response = ((JAXBElement)response).getValue();    
-            }
-            if (isCollection) {
-                response = ((CollectionWrapper)response).getCollectionOrArray(theType, type); 
-            }
-            
-=======
             Class<?> theType = getActualType(type, genericType, anns);
             Unmarshaller unmarshaller = createUnmarshaller(theType, genericType);
             
@@ -209,7 +108,6 @@
             } else {
                 response = unmarshaller.unmarshal(is);
             }
->>>>>>> 8568d21b
             response = checkAdapter(response, anns, false);
             return response;
             
@@ -224,52 +122,12 @@
         return null;
     }
 
-    protected Object doUnmarshal(Unmarshaller unmarshaller, Class<?> type, InputStream is, MediaType mt) 
-        throws JAXBException {
-        XMLStreamReader reader = getStreamReader(is, type, mt);
-        if (reader != null) {
-            return unmarshalFromReader(unmarshaller, reader, mt);
-        }
-        return unmarshalFromInputStream(unmarshaller, is, mt);
-    }
-    
-    protected XMLStreamReader getStreamReader(InputStream is, Class<?> type, MediaType mt) {
-        MessageContext mc = getContext();
-        XMLStreamReader reader = mc != null ? mc.getContent(XMLStreamReader.class) : null;
-        if (InjectionUtils.isSupportedCollectionOrArray(type)) {
-            reader = reader == null ? StaxUtils.createXMLStreamReader(is) : reader;
-            return new JAXBCollectionWrapperReader(reader);
-        } else {
-            return reader;
-        }
-        
-    }
-    
-    protected Object unmarshalFromInputStream(Unmarshaller unmarshaller, InputStream is, MediaType mt) 
-        throws JAXBException {
-        return unmarshaller.unmarshal(is);
-    }
-
-    protected Object unmarshalFromReader(Unmarshaller unmarshaller, XMLStreamReader reader, MediaType mt) 
-        throws JAXBException {
-        return unmarshaller.unmarshal(reader);
-    }
     
     public void writeTo(Object obj, Class<?> cls, Type genericType, Annotation[] anns,  
         MediaType m, MultivaluedMap<String, Object> headers, OutputStream os) 
         throws IOException {
         try {
             Object actualObject = checkAdapter(obj, anns, true);
-<<<<<<< HEAD
-            Class<?> actualClass = obj != actualObject ? actualObject.getClass() : cls;
-            String encoding = getEncoding(m, headers);
-            if (InjectionUtils.isSupportedCollectionOrArray(actualClass)) {
-                actualClass = InjectionUtils.getActualType(genericType);
-                marshalCollection(cls, actualObject, actualClass, genericType, encoding, os, m);
-            } else {
-                marshal(actualObject, actualClass, genericType, encoding, os, m);
-            }
-=======
             Class<?> actualClass = actualObject.getClass();
             if (cls == genericType) {
                 genericType = actualClass;
@@ -289,7 +147,6 @@
                 ms.marshal(actualObject, os);
             }
             
->>>>>>> 8568d21b
         } catch (JAXBException e) {
             handleJAXBException(e);
         }  catch (WebApplicationException e) {
@@ -299,156 +156,6 @@
         }
     }
 
-    protected void marshalCollection(Class<?> originalCls, Object actualObject, Class<?> actualClass,
-                                     Type genericType, String encoding, OutputStream os, MediaType m) 
-        throws Exception {
-        
-        Object[] arr = originalCls.isArray() ? (Object[])actualObject : ((Collection)actualObject).toArray();
-        
-        QName qname = null;
-        if (arr.length > 0 && arr[0] instanceof JAXBElement) {
-            JAXBElement el = (JAXBElement)arr[0];
-            qname = el.getName();
-            actualClass = el.getDeclaredType();
-        } else {
-            qname = getCollectionWrapperQName(actualClass, genericType, actualObject, true);
-        }
-        if (qname == null) {
-            String message = new org.apache.cxf.common.i18n.Message("NO_COLLECTION_ROOT", 
-                                                                    BUNDLE).toString();
-            throw new WebApplicationException(Response.serverError()
-                                              .entity(message).build());
-        }
-        
-        String startTag = null;
-        String endTag = null;
-        if (qname.getNamespaceURI().length() > 0) {
-            startTag = "<ns1:" + qname.getLocalPart() + " xmlns:ns1=\"" + qname.getNamespaceURI()
-                       + "\">";
-            endTag = "</ns1:" + qname.getLocalPart() + ">"; 
-        } else {
-            startTag = "<" + qname.getLocalPart() + ">";
-            endTag = "</" + qname.getLocalPart() + ">";
-        }
-        os.write(startTag.getBytes());
-        for (Object o : arr) {
-            marshalCollectionMember(o instanceof JAXBElement ? ((JAXBElement)o).getValue() : o, 
-                                    actualClass, genericType, encoding, os, m, qname.getNamespaceURI());    
-        }
-        os.write(endTag.getBytes());
-    }
-    
-    protected void marshalCollectionMember(Object obj, Class<?> cls, Type genericType, 
-                           String enc, OutputStream os, MediaType mt, String ns) throws Exception {
-        obj = convertToJaxbElementIfNeeded(obj, cls, genericType);
-        if (obj instanceof JAXBElement && cls != JAXBElement.class) {
-            cls = JAXBElement.class;
-        }
-        Marshaller ms = createMarshaller(obj, cls, genericType, enc);
-        ms.setProperty(Marshaller.JAXB_FRAGMENT, Boolean.TRUE);
-        if (ns.length() > 0) {
-            Map<String, String> map = Collections.singletonMap(ns, "ns1");
-            NamespaceMapper nsMapper = new NamespaceMapper(map);
-            try {
-                ms.setProperty("com.sun.xml.bind.namespacePrefixMapper", nsMapper);
-            } catch (PropertyException ex) {
-                ms.setProperty("com.sun.xml.internal.bind.namespacePrefixMapper", nsMapper);
-            }
-        }
-        marshal(obj, cls, genericType, enc, os, mt, ms);
-    }
-    
-    protected void marshal(Object obj, Class<?> cls, Type genericType, 
-                           String enc, OutputStream os, MediaType mt) throws Exception {
-        obj = convertToJaxbElementIfNeeded(obj, cls, genericType);
-        if (obj instanceof JAXBElement && cls != JAXBElement.class) {
-            cls = JAXBElement.class;
-        }
-        
-        Marshaller ms = createMarshaller(obj, cls, genericType, enc);
-        marshal(obj, cls, genericType, enc, os, mt, ms);
-    }
-    
-    protected void marshal(Object obj, Class<?> cls, Type genericType, 
-                           String enc, OutputStream os, MediaType mt, Marshaller ms)
-        throws Exception {
-        
-        for (Map.Entry<String, Object> entry : mProperties.entrySet()) {
-            ms.setProperty(entry.getKey(), entry.getValue());
-        }
-        MessageContext mc = getContext();
-        if (mc != null) {
-            // check Marshaller properties which might've been set earlier on,
-            // they'll overwrite statically configured ones
-            for (String key : MARSHALLER_PROPERTIES) {
-                Object value = mc.get(key);
-                if (value != null) {
-                    ms.setProperty(key, value);
-                }
-            }
-            
-        }
-        XMLStreamWriter writer = getStreamWriter(obj, os, mt);
-        if (writer != null) {
-            if (mc != null) {
-                mc.put(XMLStreamWriter.class.getName(), writer);
-            }
-            marshalToWriter(ms, obj, writer, mt);
-        } else {
-            marshalToOutputStream(ms, obj, os, mt);
-        }
-    }
-    
-    protected XMLStreamWriter getStreamWriter(Object obj, OutputStream os, MediaType mt) {
-        XMLStreamWriter writer = null;
-        MessageContext mc = getContext();
-        if (mc != null) {
-            writer = mc.getContent(XMLStreamWriter.class);
-            if (writer == null && enableStreaming) {
-                writer = StaxUtils.createXMLStreamWriter(os);
-            }
-        }
-        return writer;
-    }
-    
-    protected void marshalToOutputStream(Marshaller ms, Object obj, OutputStream os, MediaType mt) 
-        throws Exception {
-        ms.marshal(obj, os);
-    }
-    
-    protected void marshalToWriter(Marshaller ms, Object obj, XMLStreamWriter writer, MediaType mt) 
-        throws Exception {
-        ms.marshal(obj, writer);
-    }
     
     
-    protected static class JAXBCollectionWrapperReader extends DepthXMLStreamReader {
-        
-        private boolean firstName;
-        private boolean firstNs;
-        
-        public JAXBCollectionWrapperReader(XMLStreamReader reader) {
-            super(reader);
-        }
-        
-        @Override
-        public String getNamespaceURI() {
-            if (!firstNs) {
-                firstNs = true;
-                return "";
-            }
-            return super.getNamespaceURI();
-        }
-        
-        @Override
-        public String getLocalName() {
-            if (!firstName) {
-                firstName = true;
-                return "collectionWrapper";
-            }
-            
-            return super.getLocalName();
-        }
-        
-    }
 }