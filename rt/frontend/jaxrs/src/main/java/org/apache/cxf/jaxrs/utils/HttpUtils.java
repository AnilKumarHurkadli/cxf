/**
 * Licensed to the Apache Software Foundation (ASF) under one
 * or more contributor license agreements. See the NOTICE file
 * distributed with this work for additional information
 * regarding copyright ownership. The ASF licenses this file
 * to you under the Apache License, Version 2.0 (the
 * "License"); you may not use this file except in compliance
 * with the License. You may obtain a copy of the License at
 *
 * http://www.apache.org/licenses/LICENSE-2.0
 *
 * Unless required by applicable law or agreed to in writing,
 * software distributed under the License is distributed on an
 * "AS IS" BASIS, WITHOUT WARRANTIES OR CONDITIONS OF ANY
 * KIND, either express or implied. See the License for the
 * specific language governing permissions and limitations
 * under the License.
 */

package org.apache.cxf.jaxrs.utils;

import java.io.UnsupportedEncodingException;
import java.net.MalformedURLException;
import java.net.URI;
import java.net.URL;
import java.net.URLEncoder;
import java.text.SimpleDateFormat;
import java.util.List;
import java.util.Locale;
import java.util.Map;
import java.util.TimeZone;
import java.util.regex.Matcher;
import java.util.regex.Pattern;

import javax.servlet.http.HttpServletRequest;
<<<<<<< HEAD
import javax.ws.rs.core.HttpHeaders;
=======
>>>>>>> 8568d21b
import javax.ws.rs.core.PathSegment;
import javax.ws.rs.core.Response;

import org.apache.cxf.common.util.UrlUtils;
import org.apache.cxf.jaxrs.impl.PathSegmentImpl;
<<<<<<< HEAD
import org.apache.cxf.jaxrs.model.ParameterType;
=======
>>>>>>> 8568d21b
import org.apache.cxf.message.Message;
import org.apache.cxf.transport.Destination;
import org.apache.cxf.transport.http.AbstractHTTPDestination;
import org.apache.cxf.transport.servlet.ServletDestination;

public final class HttpUtils {
    
    private static final String LOCAL_IP_ADDRESS = "127.0.0.1";
    private static final String LOCAL_HOST = "localhost";
    private static final Pattern ENCODE_PATTERN = Pattern.compile("%[0-9a-fA-F][0-9a-fA-F]");
    
    private HttpUtils() {
    }
    
    public static String urlDecode(String value) {
        return UrlUtils.urlDecode(value);
    }
    
    public static String pathDecode(String value) {
        return UrlUtils.pathDecode(value);
    }
    
    public static String urlEncode(String value) {
            
        try {
            value = URLEncoder.encode(value, "UTF-8");
        } catch (UnsupportedEncodingException ex) {
            // unlikely to happen
        }
        
        return value;
    }
    
    public static String pathEncode(String value) {
        
        String result = urlEncode(value);
        // URLEncoder will encode '+' to %2B but will turn ' ' into '+'
        // We need to retain '+' and encode ' ' as %20
        if (result.indexOf('+') != -1) {
            result = result.replace("+", "%20");
        }
        if (result.indexOf("%2B") != -1) {
            result = result.replace("%2B", "+");
        }

        return result;
    }
    
    /**
     * Encodes partially encoded string. Encode all values but those matching pattern 
     * "percent char followed by two hexadecimal digits".
     * 
     * @param encoded fully or partially encoded string.
     * @return fully encoded string
     */
    public static String encodePartiallyEncoded(String encoded, boolean query) {
        if (encoded.length() == 0) {
            return encoded;
        }
        Matcher m = ENCODE_PATTERN.matcher(encoded);
        StringBuffer sb = new StringBuffer();
        int i = 0;
        while (m.find()) {
            String before = encoded.substring(i, m.start());
            sb.append(query ? HttpUtils.urlEncode(before) : HttpUtils.pathEncode(before));
            sb.append(m.group());
            i = m.end();            
        }
        String tail = encoded.substring(i, encoded.length());
        sb.append(query ? HttpUtils.urlEncode(tail) : HttpUtils.pathEncode(tail));
        return sb.toString();
    }
    
    public static SimpleDateFormat getHttpDateFormat() {
        SimpleDateFormat dateFormat = 
            new SimpleDateFormat("EEE, dd MMM yyyy HH:mm:ss zzz", Locale.US);
        TimeZone tZone = TimeZone.getTimeZone("GMT");
        dateFormat.setTimeZone(tZone);
        return dateFormat;
    }
    
<<<<<<< HEAD
    public static boolean isDateRelatedHeader(String headerName) {
        return HttpHeaders.DATE.equalsIgnoreCase(headerName)
               || HttpHeaders.IF_MODIFIED_SINCE.equalsIgnoreCase(headerName)
               || HttpHeaders.IF_UNMODIFIED_SINCE.equalsIgnoreCase(headerName)
               || HttpHeaders.EXPIRES.equalsIgnoreCase(headerName)
               || HttpHeaders.LAST_MODIFIED.equalsIgnoreCase(headerName); 
    }
    
=======
>>>>>>> 8568d21b
    public static URI toAbsoluteUri(URI u, Message message) { 
        if (!u.isAbsolute()) {
            HttpServletRequest httpRequest = 
                (HttpServletRequest)message.get(AbstractHTTPDestination.HTTP_REQUEST);
            if (httpRequest != null) {
                String scheme = httpRequest.isSecure() ? "https" : "http";
                String host = httpRequest.getLocalName();
                if (LOCAL_IP_ADDRESS.equals(host)) {
                    host = LOCAL_HOST;
                }
                int port = httpRequest.getLocalPort();
                return URI.create(scheme + "://" + host + ':' + port + u.toString());
            }
        }
        return u;
    }
    
    public static String getPathToMatch(Message m, boolean addSlash) {
        String requestAddress = (String)m.get(Message.REQUEST_URI);
        String baseAddress = getBaseAddress(m);
        return getPathToMatch(requestAddress, baseAddress, addSlash);
    }
    
    
    public static String getBaseAddress(Message m) {
        try {
            String endpointAddress = getEndpointAddress(m);
            return new URL(endpointAddress).getPath();
        } catch (MalformedURLException ex) {
            return (String)m.get(Message.BASE_PATH);
        }
    }
    
    public static String getEndpointAddress(Message m) {
        String address = null;
        Destination d = m.getExchange().getDestination();
        if (d != null) {
<<<<<<< HEAD
            if (d instanceof AbstractHTTPDestination) {
                address = ((AbstractHTTPDestination)d).getEndpointInfo().getAddress();
=======
            if (d instanceof ServletDestination) {
                address = ((ServletDestination)d).getEndpointInfo().getAddress();
>>>>>>> 8568d21b
            } else {
                address = d.getAddress().getAddress().getValue();
            }
        } else {
            address = (String)m.get(Message.ENDPOINT_ADDRESS);
        }
        
        return address;
    }
    
    public static void updatePath(Message m, String path) {
        String baseAddress = getBaseAddress(m);
        boolean pathSlash = path.startsWith("/");
        boolean baseSlash = baseAddress.endsWith("/");
        if (pathSlash && baseSlash) {
            path = path.substring(1);
        } else if (!pathSlash && !baseSlash) {
            path = "/" + path;
        }
        m.put(Message.REQUEST_URI, baseAddress + path);
    }

    
    public static String getPathToMatch(String path, String address, boolean addSlash) {
        
        int ind = path.indexOf(address);
        if (ind == 0) {
            path = path.substring(ind + address.length());
        }
        if (addSlash && !path.startsWith("/")) {
            path = "/" + path;
        }
        
        return path;
    }
    
    public static String getOriginalAddress(Message m) {
        Destination d = m.getDestination();
        return d == null ? "/" : d.getAddress().getAddress().getValue();
    }
    
    public static String fromPathSegment(PathSegment ps) {
        if (PathSegmentImpl.class.isAssignableFrom(ps.getClass())) {
            return ((PathSegmentImpl)ps).getOriginalPath();
        }
        StringBuilder sb = new StringBuilder();
        sb.append(ps.getPath());
        for (Map.Entry<String, List<String>> entry : ps.getMatrixParameters().entrySet()) {
            for (String value : entry.getValue()) {
                sb.append(';').append(entry.getKey());
                if (value != null) {
                    sb.append('=').append(value);
                }
            }
        }
        return sb.toString();
    }
    
    public static Response.Status getParameterFailureStatus(ParameterType pType) {
        if (pType == ParameterType.MATRIX || pType == ParameterType.PATH
            || pType == ParameterType.QUERY) {
            return Response.Status.NOT_FOUND;
        }
        return Response.Status.BAD_REQUEST;
    }
    
}<|MERGE_RESOLUTION|>--- conflicted
+++ resolved
@@ -33,19 +33,11 @@
 import java.util.regex.Pattern;
 
 import javax.servlet.http.HttpServletRequest;
-<<<<<<< HEAD
-import javax.ws.rs.core.HttpHeaders;
-=======
->>>>>>> 8568d21b
 import javax.ws.rs.core.PathSegment;
 import javax.ws.rs.core.Response;
 
 import org.apache.cxf.common.util.UrlUtils;
 import org.apache.cxf.jaxrs.impl.PathSegmentImpl;
-<<<<<<< HEAD
-import org.apache.cxf.jaxrs.model.ParameterType;
-=======
->>>>>>> 8568d21b
 import org.apache.cxf.message.Message;
 import org.apache.cxf.transport.Destination;
 import org.apache.cxf.transport.http.AbstractHTTPDestination;
@@ -127,17 +119,6 @@
         return dateFormat;
     }
     
-<<<<<<< HEAD
-    public static boolean isDateRelatedHeader(String headerName) {
-        return HttpHeaders.DATE.equalsIgnoreCase(headerName)
-               || HttpHeaders.IF_MODIFIED_SINCE.equalsIgnoreCase(headerName)
-               || HttpHeaders.IF_UNMODIFIED_SINCE.equalsIgnoreCase(headerName)
-               || HttpHeaders.EXPIRES.equalsIgnoreCase(headerName)
-               || HttpHeaders.LAST_MODIFIED.equalsIgnoreCase(headerName); 
-    }
-    
-=======
->>>>>>> 8568d21b
     public static URI toAbsoluteUri(URI u, Message message) { 
         if (!u.isAbsolute()) {
             HttpServletRequest httpRequest = 
@@ -175,13 +156,8 @@
         String address = null;
         Destination d = m.getExchange().getDestination();
         if (d != null) {
-<<<<<<< HEAD
-            if (d instanceof AbstractHTTPDestination) {
-                address = ((AbstractHTTPDestination)d).getEndpointInfo().getAddress();
-=======
             if (d instanceof ServletDestination) {
                 address = ((ServletDestination)d).getEndpointInfo().getAddress();
->>>>>>> 8568d21b
             } else {
                 address = d.getAddress().getAddress().getValue();
             }
