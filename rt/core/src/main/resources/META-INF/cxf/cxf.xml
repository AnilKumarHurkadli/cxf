--- conflicted
+++ resolved
@@ -24,22 +24,6 @@
 http://www.springframework.org/schema/beans http://www.springframework.org/schema/beans/spring-beans.xsd
 http://www.springframework.org/schema/context http://www.springframework.org/schema/context/spring-context-2.5.xsd">
 
-<<<<<<< HEAD
-	<!--  For Testing using the Swing commons processor, uncomment one of:--> 
-	<!-- 
-		<bean class="org.springframework.context.annotation.CommonAnnotationBeanPostProcessor"/>
-		<context:annotation-config/>
-	-->
-    <bean id="cxf" class="org.apache.cxf.bus.CXFBusImpl"/>
-    <bean id="org.apache.cxf.bus.spring.BusApplicationListener" 
-    	class="org.apache.cxf.bus.spring.BusApplicationListener"/>
-    <bean id="org.apache.cxf.bus.spring.BusWiringBeanFactoryPostProcessor" 
-    	class="org.apache.cxf.bus.spring.BusWiringBeanFactoryPostProcessor"/>
-    <bean id="org.apache.cxf.bus.spring.Jsr250BeanPostProcessor" 
-    	class="org.apache.cxf.bus.spring.Jsr250BeanPostProcessor"/>    
-    <bean id="org.apache.cxf.bus.spring.BusExtensionPostProcessor" 
-    	class="org.apache.cxf.bus.spring.BusExtensionPostProcessor"/>
-=======
 	<!--  For Testing using the Swing commons processor, uncomment one of: 
 	<bean class="org.springframework.context.annotation.CommonAnnotationBeanPostProcessor"/>
 	<context:annotation-config/>
@@ -49,102 +33,97 @@
     <bean id="org.apache.cxf.bus.spring.BusWiringBeanFactoryPostProcessor" class="org.apache.cxf.bus.spring.BusWiringBeanFactoryPostProcessor"/>
     <bean id="org.apache.cxf.bus.spring.Jsr250BeanPostProcessor" class="org.apache.cxf.bus.spring.Jsr250BeanPostProcessor"/>    
     <bean id="org.apache.cxf.bus.spring.BusExtensionPostProcessor" class="org.apache.cxf.bus.spring.BusExtensionPostProcessor"/>
->>>>>>> 8568d21b
     
-    <bean id="org.apache.cxf.resource.ResourceManager" 
-    	class="org.apache.cxf.bus.resource.ResourceManagerImpl" 
-    	lazy-init="true">
-    	<constructor-arg ref="cxf"/>
+    <bean id="org.apache.cxf.resource.ResourceManager" class="org.apache.cxf.bus.resource.ResourceManagerImpl">
+       <property name="resolvers">
+            <list>
+                <bean class="org.apache.cxf.resource.ClasspathResolver"/>
+                <bean class="org.apache.cxf.resource.ClassLoaderResolver"/>
+                <bean class="org.apache.cxf.bus.spring.BusApplicationContextResourceResolver"/>
+            </list>
+       </property>
+       <property name="bus" ref="cxf"/>
+    </bean>
+    <bean id="org.apache.cxf.configuration.Configurer" 
+    	class="org.apache.cxf.configuration.spring.ConfigurerImpl">
+    </bean>    
+        
+    <bean id="org.apache.cxf.binding.BindingFactoryManager" class="org.apache.cxf.binding.BindingFactoryManagerImpl">
+        <property name="mapProvider">
+            <bean class="org.apache.cxf.configuration.spring.SpringBeanMap">
+              <property name="type" value="org.apache.cxf.binding.BindingFactory"/>
+              <property name="idsProperty" value="activationNamespaces"/>
+            </bean>
+        </property>
+        <property name="bus" ref="cxf"/>
+    </bean>
+    
+    <bean id="org.apache.cxf.transport.DestinationFactoryManager" class="org.apache.cxf.transport.DestinationFactoryManagerImpl">
+        <property name="mapProvider">
+            <bean class="org.apache.cxf.configuration.spring.SpringBeanMap">
+              <property name="type" value="org.apache.cxf.transport.DestinationFactory"/>
+              <property name="idsProperty" value="transportIds"/>
+            </bean>
+        </property>
+        <property name="bus" ref="cxf"/>
+    </bean>
+    
+    <bean id="org.apache.cxf.transport.ConduitInitiatorManager" class="org.apache.cxf.transport.ConduitInitiatorManagerImpl">
+        <property name="mapProvider">
+            <bean class="org.apache.cxf.configuration.spring.SpringBeanMap">
+              <property name="type" value="org.apache.cxf.transport.ConduitInitiator"/>
+              <property name="idsProperty" value="transportIds"/>
+            </bean>
+        </property>
+        <property name="bus" ref="cxf"/>
+    </bean>
+    
+    <bean id="org.apache.cxf.wsdl.WSDLManager" class="org.apache.cxf.wsdl11.WSDLManagerImpl">
+        <property name="bus" ref="cxf"/>
+    </bean>
+    
+    <bean id="org.apache.cxf.phase.PhaseManager" class="org.apache.cxf.phase.PhaseManagerImpl">
+        
+    </bean>
+    
+    <bean id="org.apache.cxf.workqueue.WorkQueueManager" class="org.apache.cxf.workqueue.WorkQueueManagerImpl">
+        <property name="bus" ref="cxf"/>
+    </bean>
+    
+    <bean id="org.apache.cxf.buslifecycle.BusLifeCycleManager" class="org.apache.cxf.buslifecycle.CXFBusLifeCycleManager">
+        <property name="bus" ref="cxf"/>
+    </bean>
+    
+    <bean id="org.apache.cxf.endpoint.ServerRegistry" class="org.apache.cxf.endpoint.ServerRegistryImpl">
+        <property name="bus" ref="cxf"/>
     </bean>
 
-    <bean id="org.apache.cxf.configuration.Configurer" 
-    	class="org.apache.cxf.configuration.spring.ConfigurerImpl" 
-    	lazy-init="true"/>
+    <bean id="org.apache.cxf.endpoint.ServerLifeCycleManager" class="org.apache.cxf.endpoint.ServerLifeCycleManagerImpl"/>
+    <bean id="org.apache.cxf.endpoint.ClientLifeCycleManager" class="org.apache.cxf.endpoint.ClientLifeCycleManagerImpl"/>
         
-    <bean id="org.apache.cxf.binding.BindingFactoryManager"
-     	class="org.apache.cxf.binding.BindingFactoryManagerImpl"
-     	lazy-init="true">
-        <constructor-arg ref="cxf"/>
-    </bean>
-    
-    <bean id="org.apache.cxf.transport.DestinationFactoryManager"
-    	class="org.apache.cxf.transport.DestinationFactoryManagerImpl"
-    	lazy-init="true">
-        <constructor-arg ref="cxf"/>
-    </bean>
-    
-    <bean id="org.apache.cxf.transport.ConduitInitiatorManager" 
-    	class="org.apache.cxf.transport.ConduitInitiatorManagerImpl"
-    	lazy-init="true">
-        <constructor-arg ref="cxf"/>
-    </bean>
-    
-    <bean id="org.apache.cxf.wsdl.WSDLManager" 
-    	class="org.apache.cxf.wsdl11.WSDLManagerImpl" 
-    	lazy-init="true">
-        <constructor-arg ref="cxf"/>
-    </bean>
-    
-    <bean id="org.apache.cxf.phase.PhaseManager" 
-    	class="org.apache.cxf.phase.PhaseManagerImpl" 
-    	lazy-init="true"/>
-    
-    <bean id="org.apache.cxf.workqueue.WorkQueueManager" 
-    	class="org.apache.cxf.workqueue.WorkQueueManagerImpl"
-		lazy-init="true">
-        <constructor-arg ref="cxf"/>
-    </bean>
-    
-    <bean id="org.apache.cxf.buslifecycle.BusLifeCycleManager" 
-    	class="org.apache.cxf.buslifecycle.CXFBusLifeCycleManager"
-    	lazy-init="true">
-        <constructor-arg ref="cxf"/>
-    </bean>
-    
-    <bean id="org.apache.cxf.endpoint.ServerRegistry" 
-    	class="org.apache.cxf.endpoint.ServerRegistryImpl"
-    	lazy-init="true">
-        <constructor-arg ref="cxf"/>
+
+    <bean id="org.apache.cxf.transports.http.QueryHandlerRegistry" class="org.apache.cxf.transport.http.QueryHandlerRegistryImpl">
+        <property name="bus" ref="cxf"/>
+        <property name="queryHandlers">
+        	<list>
+        		<bean class="org.apache.cxf.transport.http.WSDLQueryHandler">
+			        <property name="bus" ref="cxf"/>
+        		</bean>	
+        	</list>
+        </property>
     </bean>
 
-    <bean id="org.apache.cxf.endpoint.ServerLifeCycleManager"
-    	class="org.apache.cxf.endpoint.ServerLifeCycleManagerImpl"
-    	lazy-init="true"/>
-    <bean id="org.apache.cxf.endpoint.ClientLifeCycleManager"
-    	class="org.apache.cxf.endpoint.ClientLifeCycleManagerImpl"
-    	lazy-init="true"/>
-        
-
-    <bean id="org.apache.cxf.transports.http.QueryHandlerRegistry" 
-    	class="org.apache.cxf.transport.http.QueryHandlerRegistryImpl"
-    	lazy-init="true">
-        <constructor-arg ref="cxf"/>
+    <bean id="org.apache.cxf.endpoint.EndpointResolverRegistry" class="org.apache.cxf.endpoint.EndpointResolverRegistryImpl">
+        <property name="bus" ref="cxf"/>
+    </bean>
+    <bean id="org.apache.cxf.headers.HeaderManager" class="org.apache.cxf.headers.HeaderManagerImpl">
+        <property name="bus" ref="cxf"/>
+    </bean>
+    <bean id="org.apache.cxf.catalog.OASISCatalogManager" class="org.apache.cxf.catalog.OASISCatalogManager">
+        <property name="bus" ref="cxf"/>
     </bean>
 
-    <bean id="org.apache.cxf.endpoint.EndpointResolverRegistry" 
-    	class="org.apache.cxf.endpoint.EndpointResolverRegistryImpl"
-    	lazy-init="true">
-        <constructor-arg ref="cxf"/>
-    </bean>
-    <bean id="org.apache.cxf.headers.HeaderManager" 
-    	class="org.apache.cxf.headers.HeaderManagerImpl"
-    	lazy-init="true">
-        <constructor-arg ref="cxf"/>
-    </bean>
-    <bean id="org.apache.cxf.catalog.OASISCatalogManager" 
-    	class="org.apache.cxf.catalog.OASISCatalogManager"  
-    	lazy-init="true">
-        <constructor-arg ref="cxf"/>
-    </bean>
-    <bean id="org.apache.cxf.service.factory.FactoryBeanListenerManager"
-    	class="org.apache.cxf.service.factory.FactoryBeanListenerManager"
-    	lazy-init="true">
-        <constructor-arg ref="cxf"/>
-    </bean>
-    
-    <bean id="org.apache.cxf.endpoint.ServiceContractResolverRegistry" 
-    	class="org.apache.cxf.endpoint.ServiceContractResolverRegistryImpl"
-    	lazy-init="true">
-        <constructor-arg ref="cxf"/>
+    <bean id="org.apache.cxf.endpoint.ServiceContractResolverRegistry" class="org.apache.cxf.endpoint.ServiceContractResolverRegistryImpl">
+        <property name="bus" ref="cxf"/>
     </bean>
 </beans>