--- conflicted
+++ resolved
@@ -21,11 +21,7 @@
     <groupId>org.apache.cxf</groupId>
     <artifactId>cxf-rt-transports-http</artifactId>
     <packaging>jar</packaging>
-<<<<<<< HEAD
-    <version>2.6.0-SNAPSHOT</version>
-=======
     <version>2.5.2</version>
->>>>>>> 2fe1624a
     <name>Apache CXF Runtime HTTP Transport</name>
     <description>Apache CXF Runtime HTTP Transport</description>
     <url>http://cxf.apache.org</url>
@@ -33,18 +29,9 @@
     <parent>
         <groupId>org.apache.cxf</groupId>
         <artifactId>cxf-parent</artifactId>
-<<<<<<< HEAD
-        <version>2.6.0-SNAPSHOT</version>
-=======
         <version>2.5.2</version>
->>>>>>> 2fe1624a
         <relativePath>../../../parent/pom.xml</relativePath>
     </parent>
-    <properties>
-        <cxf.osgi.import>
-            javax.servlet*;version="${cxf.osgi.javax.servlet.version}",
-        </cxf.osgi.import>
-    </properties>
 
     <dependencies>
         <dependency>
@@ -64,26 +51,22 @@
         </dependency>
         <dependency>
             <groupId>org.apache.cxf</groupId>
+            <artifactId>cxf-rt-transports-common</artifactId>
+            <version>${project.version}</version>
+        </dependency>
+        <dependency>
+            <groupId>org.apache.cxf</groupId>
             <artifactId>cxf-rt-core</artifactId>
             <version>${project.version}</version>
         </dependency>
         <dependency>
-            <groupId>org.apache.cxf</groupId>
-            <artifactId>cxf-rt-ws-policy</artifactId>
-            <version>${project.version}</version>
-            <scope>provided</scope>
-        </dependency>
-        <dependency>
             <groupId>org.springframework</groupId>
             <artifactId>spring-web</artifactId>
-            <scope>provided</scope>
-            <optional>true</optional>
         </dependency>
         <dependency>
             <groupId>${cxf.servlet-api.group}</groupId>
             <artifactId>${cxf.servlet-api.artifact}</artifactId>
             <scope>provided</scope>
-            <optional>true</optional>
         </dependency>
     </dependencies>
 
