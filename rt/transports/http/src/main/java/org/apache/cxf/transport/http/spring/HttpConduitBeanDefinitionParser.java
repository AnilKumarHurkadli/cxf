--- conflicted
+++ resolved
@@ -102,10 +102,6 @@
      * a TLSClientParametersConfig object initialized with the JAXB
      * generated type unmarshalled from the selected node.
      */
-<<<<<<< HEAD
-    @SuppressWarnings("deprecation")
-=======
->>>>>>> 8568d21b
     public void mapTLSClientParameters(Element n, BeanDefinitionBuilder bean) {
         StringWriter writer = new StringWriter();
         XMLStreamWriter xmlWriter = StaxUtils.createXMLStreamWriter(writer);
