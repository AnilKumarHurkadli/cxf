/**
 * Licensed to the Apache Software Foundation (ASF) under one
 * or more contributor license agreements. See the NOTICE file
 * distributed with this work for additional information
 * regarding copyright ownership. The ASF licenses this file
 * to you under the Apache License, Version 2.0 (the
 * "License"); you may not use this file except in compliance
 * with the License. You may obtain a copy of the License at
 *
 * http://www.apache.org/licenses/LICENSE-2.0
 *
 * Unless required by applicable law or agreed to in writing,
 * software distributed under the License is distributed on an
 * "AS IS" BASIS, WITHOUT WARRANTIES OR CONDITIONS OF ANY
 * KIND, either express or implied. See the License for the
 * specific language governing permissions and limitations
 * under the License.
 */

package org.apache.cxf.transport.http;

import java.io.IOException;
import java.io.InputStream;
import java.io.OutputStream;
import java.net.HttpURLConnection;
import java.net.ServerSocket;
import java.net.URL;
import java.security.Principal;
import java.util.ArrayList;
import java.util.Arrays;
import java.util.Collections;
import java.util.Enumeration;
import java.util.HashMap;
import java.util.Iterator;
import java.util.List;
import java.util.Map;
import java.util.logging.Level;
import java.util.logging.Logger;

import javax.servlet.ServletConfig;
import javax.servlet.ServletContext;
import javax.servlet.http.HttpServletRequest;
import javax.servlet.http.HttpServletResponse;
import javax.xml.namespace.QName;

import org.apache.cxf.Bus;
import org.apache.cxf.common.logging.LogUtils;
import org.apache.cxf.common.util.Base64Exception;
import org.apache.cxf.common.util.Base64Utility;
import org.apache.cxf.common.util.StringUtils;
import org.apache.cxf.configuration.Configurable;
import org.apache.cxf.configuration.security.AuthorizationPolicy;
import org.apache.cxf.helpers.CastUtils;
import org.apache.cxf.helpers.HttpHeaderHelper;
import org.apache.cxf.io.AbstractWrappedOutputStream;
import org.apache.cxf.message.Exchange;
import org.apache.cxf.message.Message;
import org.apache.cxf.security.SecurityContext;
import org.apache.cxf.service.model.EndpointInfo;
import org.apache.cxf.transport.AbstractDestination;
import org.apache.cxf.transport.AbstractMultiplexDestination;
import org.apache.cxf.transport.Conduit;
import org.apache.cxf.transport.http.policy.PolicyUtils;
import org.apache.cxf.transport.https.SSLUtils;
import org.apache.cxf.transports.http.configuration.HTTPServerPolicy;
import org.apache.cxf.ws.addressing.EndpointReferenceType;
import org.apache.cxf.ws.policy.Assertor;
import org.apache.cxf.ws.policy.PolicyEngine;
import org.apache.cxf.wsdl.EndpointReferenceUtils;

/**
 * Common base for HTTP Destination implementations.
 */
public abstract class AbstractHTTPDestination extends AbstractMultiplexDestination implements Configurable,
    Assertor {
    
    public static final String HTTP_REQUEST = "HTTP.REQUEST";
    public static final String HTTP_RESPONSE = "HTTP.RESPONSE";
    public static final String HTTP_CONTEXT = "HTTP.CONTEXT";
    public static final String HTTP_CONFIG = "HTTP.CONFIG";
    public static final String PROTOCOL_HEADERS_CONTENT_TYPE = Message.CONTENT_TYPE.toLowerCase();
        
    public static final String PARTIAL_RESPONSE = AbstractMultiplexDestination.class.getName()
        + ".partial.response";
<<<<<<< HEAD
    public static final String RESPONSE_COMMITED = "http.response.done";
    
=======
>>>>>>> 8568d21b
    private static final Logger LOG = LogUtils.getL7dLogger(AbstractHTTPDestination.class);
    
    private static final long serialVersionUID = 1L;

    protected final Bus bus;

    // Configuration values
    protected HTTPServerPolicy server;
    protected String contextMatchStrategy = "stem";
    protected boolean fixedParameterOrder;
    protected boolean multiplexWithAddress;
    
    /**
     * Constructor
     * 
     * @param b the associated Bus
     * @param ci the associated conduit initiator
     * @param ei the endpoint info of the destination 
     * @param dp true for adding the default port if it is missing
     * @throws IOException
     */    
    public AbstractHTTPDestination(Bus b,
                                   EndpointInfo ei,
                                   boolean dp)
        throws IOException {
        super(b, getTargetReference(getAddressValue(ei, dp), b), ei);  
        bus = b;
        
        initConfig();
    }
    
    

    /**
     * Cache HTTP headers in message.
     * 
     * @param message the current message
     */
    protected void setHeaders(Message message) {
        Map<String, List<String>> requestHeaders = new HashMap<String, List<String>>();
        copyRequestHeaders(message, requestHeaders);
        message.put(Message.PROTOCOL_HEADERS, requestHeaders);

        if (requestHeaders.containsKey("Authorization")) {
            List<String> authorizationLines = requestHeaders.get("Authorization"); 
            String credentials = authorizationLines.get(0);
            String authType = credentials.split(" ")[0];
            if ("Basic".equals(authType)) {
                String authEncoded = credentials.split(" ")[1];
                try {
                    String authDecoded = new String(Base64Utility.decode(authEncoded));
                    String authInfo[] = authDecoded.split(":");
                    String username = (authInfo.length > 0) ? authInfo[0] : "";
                    // Below line for systems that blank out password after authentication;
                    // see CXF-1495 for more info
                    String password = (authInfo.length > 1) ? authInfo[1] : "";
                    AuthorizationPolicy policy = new AuthorizationPolicy();
                    policy.setUserName(username);
                    policy.setPassword(password);
                    
                    message.put(AuthorizationPolicy.class, policy);
                } catch (Base64Exception ex) {
                    //ignore, we'll leave things alone.  They can try decoding it themselves
                }
            }
        }
        
        if (LOG.isLoggable(Level.FINE)) {
            LOG.log(Level.FINE, "Request Headers: " + requestHeaders.toString());
        }
           
    }
    
    protected void updateResponseHeaders(Message message) {
        Map<String, List<String>> responseHeaders =
            CastUtils.cast((Map)message.get(Message.PROTOCOL_HEADERS));
        if (responseHeaders == null) {
            responseHeaders = new HashMap<String, List<String>>();
            message.put(Message.PROTOCOL_HEADERS, responseHeaders);         
        }
        setPolicies(responseHeaders);
    }
    
    /** 
     * @param message the message under consideration
     * @return true iff the message has been marked as oneway
     */    
    protected final boolean isOneWay(Message message) {
        Exchange ex = message.getExchange();
        return ex == null ? false : ex.isOneWay();
    }
    
    /**
     * Copy the request headers into the message.
     * 
     * @param message the current message
     * @param headers the current set of headers
     */
    protected void copyRequestHeaders(Message message, Map<String, List<String>> headers) {
        HttpServletRequest req = (HttpServletRequest)message.get(HTTP_REQUEST);
        
        //TODO how to deal with the fields        
        for (Enumeration e = req.getHeaderNames(); e.hasMoreElements();) {
            String fname = (String)e.nextElement();
            String mappedName = HttpHeaderHelper.getHeaderKey(fname);
            List<String> values;
            if (headers.containsKey(mappedName)) {
                values = headers.get(mappedName);
            } else {
                values = new ArrayList<String>();
                headers.put(mappedName, values);
            }
            for (Enumeration e2 = req.getHeaders(fname); e2.hasMoreElements();) {
                String val = (String)e2.nextElement();
                values.add(val);
            }
        }
        headers.put(Message.CONTENT_TYPE, Collections.singletonList(req.getContentType()));
    }

    /**
     * Copy the response headers into the response.
     * 
     * @param message the current message
     * @param headers the current set of headers
     */
    protected void copyResponseHeaders(Message message, HttpServletResponse response) {
        String ct  = (String)message.get(Message.CONTENT_TYPE);
        String enc = (String)message.get(Message.ENCODING);
        
        if (null != ct 
            && null != enc
            && ct.indexOf("charset=") == -1
            && !ct.toLowerCase().contains("multipart/related")) {
            ct = ct + "; charset=" + enc;
        }

        Map<?, ?> headers = (Map<?, ?>)message.get(Message.PROTOCOL_HEADERS);
        if (null != headers) {
            
            if (!headers.containsKey(Message.CONTENT_TYPE)) {
                response.setContentType(ct);
            }
            
            for (Iterator<?> iter = headers.keySet().iterator(); iter.hasNext();) {
                String header = (String)iter.next();
                List<?> headerList = (List<?>)headers.get(header);
                StringBuilder sb = new StringBuilder();
                for (int i = 0; i < headerList.size(); i++) {
                    sb.append(headerList.get(i));
                    if (i + 1 < headerList.size()) {
                        sb.append(',');
                    }
                }
                response.addHeader(header, sb.toString());
            }
        } else {
            response.setContentType(ct);
        }
    }
    
    protected void setupMessage(Message inMessage,
                                final ServletContext context, 
                                final HttpServletRequest req, 
                                final HttpServletResponse resp) throws IOException {
        setupMessage(inMessage, null, context, req, resp);
    }
    
    protected void setupMessage(Message inMessage,
                                final ServletConfig config,
                                final ServletContext context, 
                                final HttpServletRequest req, 
                                final HttpServletResponse resp) throws IOException {

        inMessage.setContent(InputStream.class, req.getInputStream());
        inMessage.put(HTTP_REQUEST, req);
        inMessage.put(HTTP_RESPONSE, resp);
        inMessage.put(HTTP_CONTEXT, context);
        inMessage.put(HTTP_CONFIG, config);
        
        inMessage.put(Message.HTTP_REQUEST_METHOD, req.getMethod());
        inMessage.put(Message.REQUEST_URI, req.getRequestURI());
        String contextPath = req.getContextPath();
        if (contextPath == null) {
            contextPath = "";
        }
        inMessage.put(Message.PATH_INFO, contextPath + req.getPathInfo());
        
        String contentType = req.getContentType();
        String enc = HttpHeaderHelper.findCharset(contentType);
        if (enc == null) {
            enc = req.getCharacterEncoding();
        }
        // work around a bug with Jetty which results in the character
        // encoding not being trimmed correctly.
        if (enc != null && enc.endsWith("\"")) {
            enc = enc.substring(0, enc.length() - 1);
        }
        if (enc != null || "POST".equals(req.getMethod()) || "PUT".equals(req.getMethod())) {
            //allow gets/deletes/options to not specify an encoding
            String normalizedEncoding = HttpHeaderHelper.mapCharset(enc);
            if (normalizedEncoding == null) {
                String m = new org.apache.cxf.common.i18n.Message("INVALID_ENCODING_MSG",
                                                                  LOG, enc).toString();
                LOG.log(Level.WARNING, m);
                throw new IOException(m);   
            }
            inMessage.put(Message.ENCODING, normalizedEncoding);
        }
        
        inMessage.put(Message.QUERY_STRING, req.getQueryString());
        inMessage.put(Message.CONTENT_TYPE, contentType);
        inMessage.put(Message.ACCEPT_CONTENT_TYPE, req.getHeader("Accept"));
        String basePath = getBasePath(contextPath);
        if (!StringUtils.isEmpty(basePath)) {
            inMessage.put(Message.BASE_PATH, basePath);
        }
        inMessage.put(Message.FIXED_PARAMETER_ORDER, isFixedParameterOrder());
        inMessage.put(Message.ASYNC_POST_RESPONSE_DISPATCH, Boolean.TRUE);
        inMessage.put(SecurityContext.class, new SecurityContext() {
            public Principal getUserPrincipal() {
                return req.getUserPrincipal();
            }
            public boolean isUserInRole(String role) {
                return req.isUserInRole(role);
            }
        });
        
        setHeaders(inMessage);
        
        SSLUtils.propogateSecureSession(req, inMessage);
    }
    
    protected String getBasePath(String contextPath) throws IOException {
        if (StringUtils.isEmpty(endpointInfo.getAddress())) {
            return "";
        }
        return new URL(endpointInfo.getAddress()).getPath();
    }
    
    protected static EndpointInfo getAddressValue(EndpointInfo ei) {       
        return getAddressValue(ei, true);
    } 
    
    protected static EndpointInfo getAddressValue(EndpointInfo ei, boolean dp) {       
        if (dp) {
            
            String eiAddress = ei.getAddress();
            if (eiAddress == null) {
                try {
                    ServerSocket s = new ServerSocket(0);
                    ei.setAddress("http://localhost:" + s.getLocalPort());
                    s.close();
                    return ei;
                } catch (IOException ex) {
                    // problem allocating a random port, go to the default one
                    ei.setAddress("http://localhost");
                }
            }
            
            String addr = StringUtils.addDefaultPortIfMissing(ei.getAddress());
            if (addr != null) {
                ei.setAddress(addr);
            }
        } 
        return ei;
    }
    
    /**
     * @param inMessage the incoming message
     * @return the inbuilt backchannel
     */
    protected Conduit getInbuiltBackChannel(Message inMessage) {
        HttpServletResponse response = (HttpServletResponse)inMessage.get(HTTP_RESPONSE);
        return new BackChannelConduit(response);
    }
    
    /**
     * Mark message as a partial message.
     * 
     * @param partialResponse the partial response message
     * @param the decoupled target
     * @return true iff partial responses are supported
     */
    protected final boolean markPartialResponse(Message partialResponse,
                                       EndpointReferenceType decoupledTarget) {
        // setup the outbound message to for 202 Accepted
        partialResponse.put(Message.RESPONSE_CODE, HttpURLConnection.HTTP_ACCEPTED);
        partialResponse.getExchange().put(EndpointReferenceType.class, decoupledTarget);
        partialResponse.put(PARTIAL_RESPONSE, Boolean.TRUE);
        return true;
    }
    
    protected boolean isPartialResponse(Message m) {
        return Boolean.TRUE.equals(m.get(PARTIAL_RESPONSE));
    }

    private void initConfig() {
        PolicyEngine engine = bus.getExtension(PolicyEngine.class);
        // for a decoupled endpoint there is no service info
        if (null != engine && engine.isEnabled() 
            && null != endpointInfo.getService()) {
            server = PolicyUtils.getServer(engine, endpointInfo, this);
        }
        if (null == server) {
            server = endpointInfo.getTraversedExtensor(
                    new HTTPServerPolicy(), HTTPServerPolicy.class);
        }
    }
    private static List<String> createMutableList(String val) {
        return new ArrayList<String>(Arrays.asList(new String[] {val}));
    }
    void setPolicies(Map<String, List<String>> headers) {
        HTTPServerPolicy policy = server; 
        if (policy.isSetCacheControl()) {
            headers.put("Cache-Control",
                        createMutableList(policy.getCacheControl().value()));
        }
        if (policy.isSetContentLocation()) {
            headers.put("Content-Location",
                        createMutableList(policy.getContentLocation()));
        }
        if (policy.isSetContentEncoding()) {
            headers.put("Content-Encoding",
                        createMutableList(policy.getContentEncoding()));
        }
        if (policy.isSetContentType()) {
            headers.put(HttpHeaderHelper.CONTENT_TYPE,
                        createMutableList(policy.getContentType()));
        }
        if (policy.isSetServerType()) {
            headers.put("Server",
                        createMutableList(policy.getServerType()));
        }
        if (policy.isSetHonorKeepAlive() && !policy.isHonorKeepAlive()) {
            headers.put("Connection",
                        createMutableList("close"));
        } else if (policy.isSetKeepAliveParameters()) {
            headers.put("Keep-Alive", createMutableList(policy.getKeepAliveParameters()));
        }
        
    
        
    /*
     * TODO - hook up these policies
    <xs:attribute name="SuppressClientSendErrors" type="xs:boolean" use="optional" default="false">
    <xs:attribute name="SuppressClientReceiveErrors" type="xs:boolean" use="optional" default="false">
    */
    }
  
   
    protected OutputStream flushHeaders(Message outMessage) throws IOException {
        updateResponseHeaders(outMessage);
        Object responseObj = outMessage.get(HTTP_RESPONSE);
        OutputStream responseStream = null;
        boolean oneWay = isOneWay(outMessage);
        if (responseObj instanceof HttpServletResponse) {
            HttpServletResponse response = (HttpServletResponse)responseObj;

            Integer i = (Integer)outMessage.get(Message.RESPONSE_CODE);
            if (i != null) {
                int status = i.intValue();  
                if (HttpURLConnection.HTTP_INTERNAL_ERROR == i) {
                    Map<Object, Object> pHeaders = 
                        CastUtils.cast((Map)outMessage.get(Message.PROTOCOL_HEADERS));
                    if (null != pHeaders && pHeaders.containsKey(PROTOCOL_HEADERS_CONTENT_TYPE)) {
                        pHeaders.remove(PROTOCOL_HEADERS_CONTENT_TYPE);
                    }
                }
                response.setStatus(status);
            } else if (oneWay) {
                response.setStatus(HttpURLConnection.HTTP_ACCEPTED);
            } else {
                response.setStatus(HttpURLConnection.HTTP_OK);
            }

            copyResponseHeaders(outMessage, response);

            
            if (oneWay && !isPartialResponse(outMessage)) {
                response.setContentLength(0);
                response.flushBuffer();
                response.getOutputStream().close();
            } else {
                responseStream = response.getOutputStream();                
            }
        } else if (null != responseObj) {
            String m = (new org.apache.cxf.common.i18n.Message("UNEXPECTED_RESPONSE_TYPE_MSG",
                LOG, responseObj.getClass())).toString();
            LOG.log(Level.WARNING, m);
            throw new IOException(m);   
        } else {
            String m = (new org.apache.cxf.common.i18n.Message("NULL_RESPONSE_MSG", LOG)).toString();
            LOG.log(Level.WARNING, m);
            throw new IOException(m);
        }

        if (oneWay) {
            outMessage.remove(HTTP_RESPONSE);
        }
        return responseStream;
    }
    
    /**
     * Backchannel conduit.
     */
    public class BackChannelConduit
        extends AbstractDestination.AbstractBackChannelConduit {

        protected HttpServletResponse response;

        BackChannelConduit(HttpServletResponse resp) {
            response = resp;
        }

        /**
         * Send an outbound message, assumed to contain all the name-value
         * mappings of the corresponding input message (if any). 
         * 
         * @param message the message to be sent.
         */
        public void prepare(Message message) throws IOException {
            message.put(HTTP_RESPONSE, response);
            message.setContent(OutputStream.class, 
                               new WrappedOutputStream(message, response));
        }
    }

    /**
     * Wrapper stream responsible for flushing headers and committing outgoing
     * HTTP-level response.
     */
    private class WrappedOutputStream extends AbstractWrappedOutputStream {

        protected HttpServletResponse response;
        private Message outMessage;
        
        WrappedOutputStream(Message m, HttpServletResponse resp) {
            super();
            this.outMessage = m;
            response = resp;
        }

        /**
         * Perform any actions required on stream flush (freeze headers,
         * reset output stream ... etc.)
         */
        protected void onFirstWrite() throws IOException {
            OutputStream responseStream = flushHeaders(outMessage);
            if (null != responseStream) {
                wrappedStream = responseStream;
            }            
        }

        /**
         * Perform any actions required on stream closure (handle response etc.)
         */
        public void close() throws IOException {
            if (wrappedStream == null) {
                OutputStream responseStream = flushHeaders(outMessage);
                if (null != responseStream) {
                    wrappedStream = responseStream;
                }
            }
            if (wrappedStream != null) {
                wrappedStream.close();
                response.flushBuffer();
            }
        }
        
        public void flush() throws IOException {
            //ignore until we close 
            // or we'll force chunking and cause all kinds of network packets
        }
    }

    protected boolean contextMatchOnExact() {
        return "exact".equals(contextMatchStrategy);
    }    

    public String getBeanName() {
        String beanName = null;
        if (endpointInfo.getName() != null) {
            beanName = endpointInfo.getName().toString() + ".http-destination";
        }
        return beanName;
    }

    /*
     * Implement multiplex via the address URL to avoid the need for ws-a.
     * Requires contextMatchStrategy of stem.
     * 
     * @see org.apache.cxf.transport.AbstractMultiplexDestination#getAddressWithId(java.lang.String)
     */
    public EndpointReferenceType getAddressWithId(String id) {
        EndpointReferenceType ref = null;

        if (isMultiplexWithAddress()) {
            String address = EndpointReferenceUtils.getAddress(reference);
            ref = EndpointReferenceUtils.duplicate(reference);
            if (address.endsWith("/")) {
                EndpointReferenceUtils.setAddress(ref, address + id);
            } else {
                EndpointReferenceUtils.setAddress(ref, address + "/" + id);
            }
        } else {
            ref = super.getAddressWithId(id);
        }
        return ref;
    }

    /*
     * (non-Javadoc)
     * 
     * @see org.apache.cxf.transport.AbstractMultiplexDestination#getId(java.util.Map)
     */
    public String getId(Map context) {
        String id = null;

        if (isMultiplexWithAddress()) {
            String address = (String)context.get(Message.PATH_INFO);
            if (null != address) {
                int afterLastSlashIndex = address.lastIndexOf("/") + 1;
                if (afterLastSlashIndex > 0 
                        && afterLastSlashIndex < address.length()) {
                    id = address.substring(afterLastSlashIndex);
                }
            } else {
                getLogger().log(Level.WARNING,
                    new org.apache.cxf.common.i18n.Message(
                            "MISSING_PATH_INFO", LOG).toString());
            }
        } else {
            return super.getId(context);
        }   
        return id;
    }

    public String getContextMatchStrategy() {
        return contextMatchStrategy;
    }

    public void setContextMatchStrategy(String contextMatchStrategy) {
        this.contextMatchStrategy = contextMatchStrategy;
    }

    public boolean isFixedParameterOrder() {
        return fixedParameterOrder;
    }

    public void setFixedParameterOrder(boolean fixedParameterOrder) {
        this.fixedParameterOrder = fixedParameterOrder;
    }

    public boolean isMultiplexWithAddress() {
        return multiplexWithAddress;
    }

    public void setMultiplexWithAddress(boolean multiplexWithAddress) {
        this.multiplexWithAddress = multiplexWithAddress;
    }

    public HTTPServerPolicy getServer() {
        return server;
    }

    public void setServer(HTTPServerPolicy server) {
        this.server = server;
    }
    
    public void assertMessage(Message message) {
        PolicyUtils.assertServerPolicy(message, server); 
    }

    public boolean canAssert(QName type) {
        return PolicyUtils.HTTPSERVERPOLICY_ASSERTION_QNAME.equals(type); 
    }
    
}<|MERGE_RESOLUTION|>--- conflicted
+++ resolved
@@ -28,7 +28,6 @@
 import java.security.Principal;
 import java.util.ArrayList;
 import java.util.Arrays;
-import java.util.Collections;
 import java.util.Enumeration;
 import java.util.HashMap;
 import java.util.Iterator;
@@ -60,6 +59,7 @@
 import org.apache.cxf.transport.AbstractDestination;
 import org.apache.cxf.transport.AbstractMultiplexDestination;
 import org.apache.cxf.transport.Conduit;
+import org.apache.cxf.transport.ConduitInitiator;
 import org.apache.cxf.transport.http.policy.PolicyUtils;
 import org.apache.cxf.transport.https.SSLUtils;
 import org.apache.cxf.transports.http.configuration.HTTPServerPolicy;
@@ -82,16 +82,12 @@
         
     public static final String PARTIAL_RESPONSE = AbstractMultiplexDestination.class.getName()
         + ".partial.response";
-<<<<<<< HEAD
-    public static final String RESPONSE_COMMITED = "http.response.done";
-    
-=======
->>>>>>> 8568d21b
     private static final Logger LOG = LogUtils.getL7dLogger(AbstractHTTPDestination.class);
     
     private static final long serialVersionUID = 1L;
 
     protected final Bus bus;
+    protected final ConduitInitiator conduitInitiator;
 
     // Configuration values
     protected HTTPServerPolicy server;
@@ -109,11 +105,13 @@
      * @throws IOException
      */    
     public AbstractHTTPDestination(Bus b,
+                                   ConduitInitiator ci,
                                    EndpointInfo ei,
                                    boolean dp)
         throws IOException {
         super(b, getTargetReference(getAddressValue(ei, dp), b), ei);  
         bus = b;
+        conduitInitiator = ci;
         
         initConfig();
     }
@@ -180,6 +178,13 @@
     }
     
     /**
+     * @return the associated conduit initiator
+     */
+    protected ConduitInitiator getConduitInitiator() {
+        return conduitInitiator;
+    }
+
+    /**
      * Copy the request headers into the message.
      * 
      * @param message the current message
@@ -187,7 +192,6 @@
      */
     protected void copyRequestHeaders(Message message, Map<String, List<String>> headers) {
         HttpServletRequest req = (HttpServletRequest)message.get(HTTP_REQUEST);
-        
         //TODO how to deal with the fields        
         for (Enumeration e = req.getHeaderNames(); e.hasMoreElements();) {
             String fname = (String)e.nextElement();
@@ -204,7 +208,6 @@
                 values.add(val);
             }
         }
-        headers.put(Message.CONTENT_TYPE, Collections.singletonList(req.getContentType()));
     }
 
     /**
@@ -234,14 +237,9 @@
             for (Iterator<?> iter = headers.keySet().iterator(); iter.hasNext();) {
                 String header = (String)iter.next();
                 List<?> headerList = (List<?>)headers.get(header);
-                StringBuilder sb = new StringBuilder();
-                for (int i = 0; i < headerList.size(); i++) {
-                    sb.append(headerList.get(i));
-                    if (i + 1 < headerList.size()) {
-                        sb.append(',');
-                    }
+                for (Object value : headerList) {
+                    response.addHeader(header, (String)value);
                 }
-                response.addHeader(header, sb.toString());
             }
         } else {
             response.setContentType(ct);
