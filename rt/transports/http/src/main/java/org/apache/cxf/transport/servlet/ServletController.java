--- conflicted
+++ resolved
@@ -21,7 +21,6 @@
 import java.io.IOException;
 import java.io.OutputStream;
 import java.net.URL;
-import java.util.ArrayList;
 import java.util.Collections;
 import java.util.Comparator;
 import java.util.LinkedList;
@@ -41,39 +40,30 @@
 import org.apache.cxf.common.util.StringUtils;
 import org.apache.cxf.common.util.UrlUtils;
 import org.apache.cxf.helpers.IOUtils;
-import org.apache.cxf.interceptor.Fault;
 import org.apache.cxf.service.model.EndpointInfo;
 import org.apache.cxf.service.model.OperationInfo;
 import org.apache.cxf.transports.http.QueryHandler;
 import org.apache.cxf.transports.http.QueryHandlerRegistry;
 import org.apache.cxf.wsdl.http.AddressType;
 
-public class ServletController extends AbstractServletController {
+public class ServletController {
     
     private static final Logger LOG = LogUtils.getL7dLogger(ServletController.class);
-    
+
     private ServletTransportFactory transport;
     private ServletContext servletContext;
     private ServletConfig servletConfig;
     private Bus bus;
     private String lastBase = "";
-<<<<<<< HEAD
-    
-=======
     private boolean isHideServiceList;
     private boolean disableAddressUpdates;
     private String forcedBaseAddress;
     private String serviceListStyleSheet;
  
->>>>>>> 8568d21b
     public ServletController(ServletTransportFactory df,
                              ServletConfig config,
                              ServletContext context, 
                              Bus b) {
-<<<<<<< HEAD
-        super(config);
-=======
->>>>>>> 8568d21b
         this.transport = df;
         this.servletConfig = config;
         this.servletContext = context;
@@ -81,14 +71,24 @@
         init();
     }
     
-    ServletController() {
-    }
-        
+    public void setHideServiceList(boolean generate) {
+        isHideServiceList = generate;
+    }
+    public void setDisableAddressUpdates(boolean noupdates) {
+        disableAddressUpdates = noupdates;
+    }
+    public void setForcedBaseAddress(String s) {
+        forcedBaseAddress = s;
+    }
+    public void setServiceListStyleSheet(String serviceListStyleSheet) {
+        this.serviceListStyleSheet = serviceListStyleSheet;
+    }
+    
     String getLastBaseURL() {
         return lastBase;
     }
     
-    protected synchronized void updateDests(HttpServletRequest request) {
+    private synchronized void updateDests(HttpServletRequest request) {
         if (disableAddressUpdates) {
             return;
         }
@@ -118,16 +118,12 @@
             
             String address = request.getPathInfo() == null ? "" : request.getPathInfo();
             ei.setAddress(address);
-<<<<<<< HEAD
-            
-=======
->>>>>>> 8568d21b
             ServletDestination d = getDestination(ei.getAddress());
             if (d == null) {
-                if (!isHideServiceList && (request.getRequestURI().endsWith(serviceListRelativePath)
-                    || request.getRequestURI().endsWith(serviceListRelativePath + "/")
+                if (request.getRequestURI().endsWith("/services")
+                    || request.getRequestURI().endsWith("/services/")
                     || StringUtils.isEmpty(request.getPathInfo())
-                    || "/".equals(request.getPathInfo()))) {
+                    || "/".equals(request.getPathInfo())) {
                     updateDests(request);
                     
                     if (request.getParameter("stylesheet") != null) {
@@ -184,15 +180,9 @@
                 
                 invokeDestination(request, res, d);
             }
-        } catch (Fault ex) {
-            if (ex.getCause() instanceof RuntimeException) {
-                throw (RuntimeException)ex.getCause(); 
-            } else {
-                throw new ServletException(ex.getCause());
-            }
         } catch (IOException e) {
             throw new ServletException(e);
-        } 
+        }
     }
     
     protected ServletDestination getDestination(String address) {
@@ -200,10 +190,6 @@
     }
     
     protected ServletDestination checkRestfulRequest(HttpServletRequest request) throws IOException {        
-<<<<<<< HEAD
-        
-=======
->>>>>>> 8568d21b
         String address = request.getPathInfo() == null ? "" : request.getPathInfo();
         
         int len = -1;
@@ -237,36 +223,6 @@
         response.getWriter().write("<meta http-equiv=content-type content=\"text/html; charset=UTF-8\">");
         response.getWriter().write("<title>CXF - Service list</title>");
         response.getWriter().write("</head><body>");
-<<<<<<< HEAD
-        
-        List<ServletDestination> destinations = getServletDestinations();
-            
-        if (destinations.size() > 0) {
-            writeSOAPEndpoints(response, destinations);
-            writeRESTfulEndpoints(response, destinations);
-        } else {
-            response.getWriter().write("<span class=\"heading\">No services have been found.</span>");
-        }
-        
-        response.getWriter().write("</body></html>");
-    }
-
-    private void writeSOAPEndpoints(HttpServletResponse response, List<ServletDestination> destinations)
-        throws IOException {
-        response.getWriter().write("<span class=\"heading\">Available SOAP services:</span><br/>");
-        response.getWriter().write("<table " + (serviceListStyleSheet == null
-                ? "cellpadding=\"1\" cellspacing=\"1\" border=\"1\" width=\"100%\"" : "") + ">");
-        for (ServletDestination sd : destinations) {
-            if (null != sd.getEndpointInfo().getName() 
-                && null != sd.getEndpointInfo().getInterface()) {
-                response.getWriter().write("<tr><td>");
-                response.getWriter().write("<span class=\"porttypename\">"
-                        + sd.getEndpointInfo().getInterface().getName().getLocalPart()
-                        + "</span>");
-                response.getWriter().write("<ul>");
-                for (OperationInfo oi : sd.getEndpointInfo().getInterface().getOperations()) {
-                    response.getWriter().write("<li>" + oi.getName().getLocalPart() + "</li>");
-=======
         if (!isHideServiceList) {
             List<ServletDestination> destinations = getServletDestinations();
                 
@@ -298,67 +254,15 @@
                                 + sd.getEndpointInfo().getService().getTargetNamespace() + "</span>");
                         response.getWriter().write("</td></tr>");
                     }    
->>>>>>> 8568d21b
-                }
-                response.getWriter().write("</ul>");
-                response.getWriter().write("</td><td>");
-                String address = sd.getEndpointInfo().getAddress();
-                response.getWriter().write("<span class=\"field\">Endpoint address:</span> "
-                        + "<span class=\"value\">" + address + "</span>");
-                response.getWriter().write("<br/><span class=\"field\">WSDL :</span> "
-                        + "<a href=\"" + address + "?wsdl\">"
-                        + sd.getEndpointInfo().getService().getName() + "</a>");
-                response.getWriter().write("<br/><span class=\"field\">Target namespace:</span> "
-                        + "<span class=\"value\">" 
-                        + sd.getEndpointInfo().getService().getTargetNamespace() + "</span>");
-                response.getWriter().write("</td></tr>");
-            }    
-        }
-        response.getWriter().write("</table><br/><br/>");
-    }
-    
-    
-    private void writeRESTfulEndpoints(HttpServletResponse response, List<ServletDestination> destinations)
-        throws IOException {
-        
-        List<ServletDestination> restfulDests = new ArrayList<ServletDestination>();
-        for (ServletDestination sd : destinations) {
-            // use some more reasonable check - though this one seems to be the only option at the moment
-            if (null == sd.getEndpointInfo().getInterface()) {
-                restfulDests.add(sd);
-            }
-        }
-        if (restfulDests.size() == 0) {
-            return;
-        }
-        
-        response.getWriter().write("<span class=\"heading\">Available RESTful services:</span><br/>");
-        response.getWriter().write("<table " + (serviceListStyleSheet == null
-                ? "cellpadding=\"1\" cellspacing=\"1\" border=\"1\" width=\"100%\"" : "") + ">");
-        for (ServletDestination sd : destinations) {
-            if (null == sd.getEndpointInfo().getInterface()) {
-                response.getWriter().write("<tr><td>");
-                String address = sd.getEndpointInfo().getAddress();
-                response.getWriter().write("<span class=\"field\">Endpoint address:</span> "
-                        + "<span class=\"value\">" + address + "</span>");
-                response.getWriter().write("<br/><span class=\"field\">WADL :</span> "
-                        + "<a href=\"" + address + "?_wadl&_type=xml\">"
-                        + address + "?_wadl&type=xml" + "</a>");
-                response.getWriter().write("</td></tr>");
-            }    
-        }
-        response.getWriter().write("</table>");
-    }
-    
-    private void renderStyleSheet(HttpServletRequest request,
-            HttpServletResponse response) throws IOException {
-        response.setContentType("text/css; charset=UTF-8");
-
-<<<<<<< HEAD
-        URL url = this.getClass().getResource("servicelist.css");
-        if (url != null) {
-            IOUtils.copy(url.openStream(), response.getOutputStream());
-=======
+                }
+                response.getWriter().write("</table>");
+            } else {
+                response.getWriter().write("<span class=\"heading\">No service was found.</span>");
+            }
+        }    
+        response.getWriter().write("</body></html>");
+    }
+
     private void renderStyleSheet(HttpServletRequest request,
             HttpServletResponse response) throws IOException {
         response.setContentType("text/css; charset=UTF-8");
@@ -428,78 +332,10 @@
                 offset = reqPrefix.length() - index;
             }
             reqPrefix = reqPrefix.substring(0, reqPrefix.length() - pathInfo.length() - offset);
->>>>>>> 8568d21b
-        }
-    }
-
-    private List<ServletDestination> getServletDestinations() {
-        List<ServletDestination> destinations = new LinkedList<ServletDestination>(
-                transport.getDestinations());
-        Collections.sort(destinations, new Comparator<ServletDestination>() {
-            public int compare(ServletDestination o1, ServletDestination o2) {
-                if (o1.getEndpointInfo().getInterface() == null) {
-                    return -1;
-                }
-                if (o2.getEndpointInfo().getInterface() == null) {
-                    return 1;
-                }
-                return o1.getEndpointInfo().getInterface().getName()
-                        .getLocalPart().compareTo(
-                                o2.getEndpointInfo().getInterface().getName()
-                                        .getLocalPart());
-            }
-        });
-
-        return destinations;
-    }
-
-    protected void generateUnformattedServiceList(HttpServletRequest request,
-            HttpServletResponse response) throws IOException {
-        response.setContentType("text/plain; charset=UTF-8");
-
-        List<ServletDestination> destinations = getServletDestinations();
-        if (destinations.size() > 0) {
-            writeUnformattedSOAPEndpoints(response, destinations, request.getParameter("wsdlList"));
-            writeUnformattedRESTfulEndpoints(response, destinations);
-        } else {
-            response.getWriter().write("No services have been found.");
-        }
-    }
-    
-    private void writeUnformattedSOAPEndpoints(HttpServletResponse response,
-                                               List<ServletDestination> destinations,
-                                               Object renderParam) 
-        throws IOException {
-        boolean renderWsdlList = "true".equals(renderParam);
-        
-        for (ServletDestination sd : destinations) {
-            
-            if (null != sd.getEndpointInfo().getInterface()) {
-            
-                String address = sd.getEndpointInfo().getAddress();
-                response.getWriter().write(address);
-                
-                if (renderWsdlList) {
-                    response.getWriter().write("?wsdl");
-                }
-                response.getWriter().write('\n');
-            }
-        }
-        response.getWriter().write('\n');
-    }
-    
-    private void writeUnformattedRESTfulEndpoints(HttpServletResponse response,
-                                                  List<ServletDestination> destinations) 
-        throws IOException {
-        for (ServletDestination sd : destinations) {
-            if (null == sd.getEndpointInfo().getInterface()) {
-                String address = sd.getEndpointInfo().getAddress();
-                response.getWriter().write(address + "?_wadl&_type=xml");
-                response.getWriter().write('\n');
-            }
-        }
-    }
-    
+        }
+        return reqPrefix;
+    }
+
     protected void generateNotFound(HttpServletRequest request, HttpServletResponse res) throws IOException {
         res.setStatus(404);
         res.setContentType("text/html");
@@ -525,11 +361,6 @@
     }
     
     private void init() {
-<<<<<<< HEAD
-        transport.setServletController(this);
-    }
-    
-=======
         
         transport.setServletController(this);
         
@@ -550,5 +381,4 @@
             serviceListStyleSheet = serviceListTransform;
         }
     }
->>>>>>> 8568d21b
 }