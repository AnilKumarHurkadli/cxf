/**
 * Licensed to the Apache Software Foundation (ASF) under one
 * or more contributor license agreements. See the NOTICE file
 * distributed with this work for additional information
 * regarding copyright ownership. The ASF licenses this file
 * to you under the Apache License, Version 2.0 (the
 * "License"); you may not use this file except in compliance
 * with the License. You may obtain a copy of the License at
 *
 * http://www.apache.org/licenses/LICENSE-2.0
 *
 * Unless required by applicable law or agreed to in writing,
 * software distributed under the License is distributed on an
 * "AS IS" BASIS, WITHOUT WARRANTIES OR CONDITIONS OF ANY
 * KIND, either express or implied. See the License for the
 * specific language governing permissions and limitations
 * under the License.
 */

package org.apache.cxf.transport.http_jetty;

import java.io.IOException;
import java.net.URL;

import java.security.GeneralSecurityException;
import java.util.List;
import java.util.logging.Level;
import java.util.logging.Logger;

import javax.annotation.PostConstruct;
import javax.annotation.Resource;
import javax.servlet.ServletContext;

import org.apache.cxf.Bus;
import org.apache.cxf.common.i18n.Message;
import org.apache.cxf.common.logging.LogUtils;
import org.apache.cxf.configuration.jsse.TLSServerParameters;
import org.apache.cxf.interceptor.Fault;
import org.apache.cxf.transport.HttpUriMapper;
import org.apache.cxf.transport.https_jetty.JettySslConnectorFactory;
import org.mortbay.jetty.AbstractConnector;
import org.mortbay.jetty.Connector;
import org.mortbay.jetty.Handler;
import org.mortbay.jetty.Server;
import org.mortbay.jetty.handler.ContextHandler;
import org.mortbay.jetty.handler.ContextHandlerCollection;
import org.mortbay.jetty.handler.DefaultHandler;
import org.mortbay.jetty.handler.HandlerList;
import org.mortbay.jetty.nio.SelectChannelConnector;
import org.mortbay.jetty.security.SslSocketConnector;
import org.mortbay.jetty.servlet.HashSessionIdManager;
import org.mortbay.jetty.servlet.HashSessionManager;
import org.mortbay.jetty.servlet.SessionHandler;
import org.mortbay.thread.QueuedThreadPool;
<<<<<<< HEAD

=======
>>>>>>> 8568d21b

/**
 * This class is the Jetty HTTP Server Engine that is configured to
 * work off of a designated port. The port will be enabled for 
 * "http" or "https" depending upon its successful configuration.
 */
public class JettyHTTPServerEngine
    implements ServerEngine {
    private static final long serialVersionUID = 1L;
    
    private static final Logger LOG =
        LogUtils.getL7dLogger(JettyHTTPServerEngine.class);
   

    /**
     * The bus.
     */
    protected Bus bus;
    
    /**
     * This is the Jetty HTTP Server Engine Factory. This factory caches some 
     * engines based on port numbers.
     */
    protected JettyHTTPServerEngineFactory factory;
    
    
    /**
     * This is the network port for which this engine is allocated.
     */
    private int port;
    
    /**
     * This field holds the protocol for which this engine is 
     * enabled, i.e. "http" or "https".
     */
    private String protocol = "http";    
    
    private Boolean isSessionSupport = false;
    private Boolean isReuseAddress = true;
    private Boolean continuationsEnabled = true;
    private int servantCount;
    private Server server;
    private Connector connector;
    private List<Handler> handlers;
    private JettyConnectorFactory connectorFactory;
    private ContextHandlerCollection contexts;
    
    
    /**
     * This field holds the TLS ServerParameters that are programatically
     * configured. The tlsServerParamers (due to JAXB) holds the struct
     * placed by SpringConfig.
     */
    private TLSServerParameters tlsServerParameters;
    
    /**
     * This field hold the threading parameters for this particular engine.
     */
    private ThreadingParameters threadingParameters;
    
    /**
     * This boolean signfies that SpringConfig is over. finalizeConfig
     * has been called.
     */
    private boolean configFinalized;
        
    /**
     * This constructor is called by the JettyHTTPServerEngineFactory.
     */
    public JettyHTTPServerEngine(
        JettyHTTPServerEngineFactory fac, 
        Bus bus,
        int port) {
        this.bus     = bus;
        this.factory = fac;
        this.port    = port;
    }
    
    public JettyHTTPServerEngine() {
        
    }
     
    public void setJettyHTTPServerEngineFactory(JettyHTTPServerEngineFactory fac) {
        factory = fac;
    }
    
    public void setPort(int p) {
        port = p;
    }
    
    public void setContinuationsEnabled(boolean enabled) {
        continuationsEnabled = enabled;
    }
    
    public boolean getContinuationsEnabled() {
        return continuationsEnabled;
    }
    
    /**
     * The bus.
     */
    @Resource(name = "cxf")
    public void setBus(Bus b) {
        bus = b;
    }
    
    public Bus getBus() {
        return bus;
    }
    
    
    /**
     * Returns the protocol "http" or "https" for which this engine
     * was configured.
     */
    public String getProtocol() {
        return protocol;
    }
    
    /**
     * Returns the port number for which this server engine was configured.
     * @return
     */
    public int getPort() {
        return port;
    }
    
    
    /**
     * This method will shut down the server engine and
     * remove it from the factory's cache. 
     */
    public void shutdown() {
        if (shouldDestroyPort()) {
            if (factory != null && servantCount == 0) {
                factory.destroyForPort(port);
            } else {
                LOG.log(Level.WARNING, "FAILED_TO_SHUTDOWN_ENGINE_MSG", port);
            }
        }
    }
    
    private boolean shouldDestroyPort() {
        //if we shutdown the port, on SOME OS's/JVM's, if a client
        //in the same jvm had been talking to it at some point and keep alives
        //are on, then the port is held open for about 60 seconds
        //afterwards and if we restart, connections will then 
        //get sent into the old stuff where there are 
        //no longer any servant registered.   They pretty much just hang.
        
        //this is most often seen in our unit/system tests that 
        //test things in the same VM.
        
        String s = System.getProperty("org.apache.cxf.transports.http_jetty.DontClosePort");
        return !Boolean.valueOf(s);
    }
    
    /**
     * get the jetty server instance
     * @return
     */
    public Server getServer() {
        return server;
    }
    
    /**
     * Set the jetty server instance 
     * @param s 
     */
    public void setServer(Server s) {
        server = s;
    }
    
    /**
     * set the jetty server's connector
     * @param c
     */
    public void setConnector(Connector c) {
        connector = c;
    }
    
    /**
     * set the jetty server's handlers
     * @param h
     */
    
    public void setHandlers(List<Handler> h) {
        handlers = h;
    }
    
    public void setSessionSupport(boolean support) {
        isSessionSupport = support;
    }
    
    public boolean isSessionSupport() {
        return isSessionSupport;
    }
    
    public List<Handler> getHandlers() {
        return handlers;
    }
    
    public Connector getConnector() {
        return connector;
    }
    
    public boolean isReuseAddress() {
        return isReuseAddress;
    }
    
    public void setReuseAddress(boolean reuse) {
        isReuseAddress = reuse;
    }
    
    /**
     * Register a servant.
     * 
     * @param url the URL associated with the servant
     * @param handler notified on incoming HTTP requests
     */
    @SuppressWarnings("deprecation")
    public synchronized void addServant(URL url, JettyHTTPHandler handler) {
        if (server == null) {
            DefaultHandler defaultHandler = null;
            // create a new jetty server instance if there is no server there            
            server = new Server();
            if (connector == null) {
                connector = connectorFactory.createConnector(port);
            } 
            server.addConnector(connector);            
            if (handlers != null && handlers.size() > 0) {
                HandlerList handlerList = new HandlerList();
                for (Handler h : handlers) {
                    // filting the jetty default handler 
                    // which should not be added at this point
                    if (h instanceof DefaultHandler) {
                        defaultHandler = (DefaultHandler) h;
                    } else {
                        handlerList.addHandler(h);
                    }
                }
                server.addHandler(handlerList);
            }
            contexts = new ContextHandlerCollection();
            server.addHandler(contexts);
            if (defaultHandler != null) {
                server.addHandler(defaultHandler);
            }
            try {                
                setReuseAddress(connector);
                server.start();
               
                AbstractConnector aconn = (AbstractConnector) connector;
                if (isSetThreadingParameters()) {
                    if (aconn.getThreadPool() instanceof org.mortbay.thread.BoundedThreadPool) {
                        org.mortbay.thread.BoundedThreadPool pool 
                            = (org.mortbay.thread.BoundedThreadPool)aconn.getThreadPool();
                        if (getThreadingParameters().isSetMinThreads()) {
                            pool.setMinThreads(getThreadingParameters().getMinThreads());
                        }
                        if (getThreadingParameters().isSetMaxThreads()) {
                            pool.setMaxThreads(getThreadingParameters().getMaxThreads());
                        }
                    } else if (aconn.getThreadPool() instanceof QueuedThreadPool) {
                        QueuedThreadPool pool = (QueuedThreadPool)aconn.getThreadPool();
                        if (getThreadingParameters().isSetMinThreads()) {
                            pool.setMinThreads(getThreadingParameters().getMinThreads());
                        }
                        if (getThreadingParameters().isSetMaxThreads()) {
                            pool.setMaxThreads(getThreadingParameters().getMaxThreads());
                        }
                    }
                }
            } catch (Exception e) {
                LOG.log(Level.SEVERE, "START_UP_SERVER_FAILED_MSG", new Object[] {e.getMessage()});
                //problem starting server
                try {                    
                    server.stop();
                    server.destroy();
                } catch (Exception ex) {
                    //ignore - probably wasn't fully started anyway
                }
                server = null;
                throw new Fault(new Message("START_UP_SERVER_FAILED_MSG", LOG, e.getMessage()), e);
            }
        }        
        
        String contextName = HttpUriMapper.getContextName(url.getPath());            
        ContextHandler context = new ContextHandler();
        context.setContextPath(contextName);
        
        // bind the jetty http handler with the context handler        
        context.setHandler(handler);
        if (isSessionSupport) {            
            HashSessionManager sessionManager = new HashSessionManager();
            SessionHandler sessionHandler = new SessionHandler(sessionManager);
            HashSessionIdManager idManager = new HashSessionIdManager();
            sessionManager.setIdManager(idManager);            
            context.addHandler(sessionHandler);           
        }
        contexts.addHandler(context);
        
        ServletContext sc = context.getServletContext();
        handler.setServletContext(sc);
       
        final String smap = HttpUriMapper.getResourceBase(url.getPath());
        handler.setName(smap);
        
        if (contexts.isStarted()) {           
            try {                
                context.start();
            } catch (Exception ex) {
                LOG.log(Level.WARNING, "ADD_HANDLER_FAILED_MSG", new Object[] {ex.getMessage()});
            }
        }
        
            
        ++servantCount;
    }
    
    private void setReuseAddress(Connector conn) throws IOException {
        if (conn instanceof AbstractConnector) {
            ((AbstractConnector)conn).setReuseAddress(isReuseAddress());
        } else {
            LOG.log(Level.INFO, "UNKNOWN_CONNECTOR_MSG", new Object[] {conn});
        }
    }

    /**
     * Remove a previously registered servant.
     * 
     * @param url the URL the servant was registered against.
     */
    public synchronized void removeServant(URL url) {        
        
        final String contextName = HttpUriMapper.getContextName(url.getPath());
        final String smap = HttpUriMapper.getResourceBase(url.getPath());
        boolean found = false;
        
        if (server != null && server.isRunning()) {
            for (Handler handler : contexts.getChildHandlersByClass(ContextHandler.class)) {
                ContextHandler contextHandler = null;                
                if (handler instanceof ContextHandler) {
                    contextHandler = (ContextHandler) handler;
                    Handler jh = contextHandler.getHandler();
                    if (jh instanceof JettyHTTPHandler
                        && contextName.equals(contextHandler.getContextPath())
                        && ((JettyHTTPHandler)jh).getName().equals(smap)) {
                        try {
                            contexts.removeHandler(handler);                            
                            handler.stop();
                            handler.destroy();
                        } catch (Exception ex) {
                            LOG.log(Level.WARNING, "REMOVE_HANDLER_FAILED_MSG", 
                                    new Object[] {ex.getMessage()}); 
                        }
                        found = true;
                        break;                        
                    }                    
                }
            }
        }
        if (!found) {
            LOG.log(Level.WARNING, "CAN_NOT_FIND_HANDLER_MSG", new Object[]{url});
        }
        
        --servantCount;
       
    }

    /**
     * Get a registered servant.
     * 
     * @param url the associated URL
     * @return the HttpHandler if registered
     */
    public synchronized Handler getServant(URL url)  {
        String contextName = HttpUriMapper.getContextName(url.getPath());       
        //final String smap = HttpUriMapper.getResourceBase(url.getPath());
        
        Handler ret = null;
        // After a stop(), the server is null, and therefore this 
        // operation should return null.
        if (server != null) {           
            for (Handler handler : server.getChildHandlersByClass(ContextHandler.class)) {
                ContextHandler contextHandler = null;
                if (handler instanceof ContextHandler) {
                    contextHandler = (ContextHandler) handler;
                    if (contextName.equals(contextHandler.getContextPath())) {           
                        ret = contextHandler.getHandler();
                        break;
                    }
                }
            }    
        }
        return ret;
    }
    
    /**
     * Get a registered context handler.
     * 
     * @param url the associated URL
     * @return the HttpHandler if registered
     */
    public synchronized ContextHandler getContextHandler(URL url) {
        String contextName = HttpUriMapper.getContextName(url.getPath());
        ContextHandler ret = null;
        // After a stop(), the server is null, and therefore this 
        // operation should return null.
        if (server != null) {           
            for (Handler handler : server.getChildHandlersByClass(ContextHandler.class)) {
                ContextHandler contextHandler = null;
                if (handler instanceof ContextHandler) {
                    contextHandler = (ContextHandler) handler;
                    if (contextName.equals(contextHandler.getContextPath())) {           
                        ret = contextHandler;
                        break;
                    }
                }
            }    
        }
        return ret;
    }

    protected void retrieveListenerFactory() {
        if (tlsServerParameters != null) {
            if (null != connector && !(connector instanceof SslSocketConnector)) {
                LOG.warning("Connector " + connector + " for JettyServerEngine Port " 
                        + port + " does not support SSL connections.");
                return;
            }
            connectorFactory = 
                getHTTPSConnectorFactory(tlsServerParameters);            
            protocol = "https";
            
        } else {
            if (connector instanceof SslSocketConnector) {
                throw new RuntimeException("Connector " + connector + " for JettyServerEngine Port " 
                      + port + " does not support non-SSL connections.");
            }
            connectorFactory = getHTTPConnectorFactory();            
            protocol = "http";
        }
        LOG.fine("Configured port " + port + " for \"" + protocol + "\".");
    }

    /**
     * This method creates a connector factory. If there are TLS parameters
     * then it creates a TLS enabled one.
     */
    protected JettyConnectorFactory getHTTPConnectorFactory() {
        return new JettyConnectorFactory() {                     
            public AbstractConnector createConnector(int porto) {
                // now we just use the SelectChannelConnector as the default connector
                SelectChannelConnector result = 
                    new SelectChannelConnector();
                
                // Regardless the port has to equal the one
                // we are configured for.
                assert porto == port;                
                
                result.setPort(porto);
                return result;
            }
        };
    }
    
    /**
     * This method creates a connector factory enabled with the JSSE
     */
    protected JettyConnectorFactory getHTTPSConnectorFactory(
            TLSServerParameters tlsParams
    ) {
        return new JettySslConnectorFactory(tlsParams);
    }
    
    /**
     * This method is called after configure on this object.
     */
    @PostConstruct
    public void finalizeConfig() 
        throws GeneralSecurityException,
               IOException {
        retrieveEngineFactory();
        retrieveListenerFactory();
        checkConnectorPort();
        this.configFinalized = true;
    }
    
    protected void retrieveEngineFactory() {
        if (null != bus && null == factory) {
            factory = bus.getExtension(JettyHTTPServerEngineFactory.class);
        }        
    }

    private void checkConnectorPort() throws IOException {
        if (null != connector && port != connector.getPort()) {
            throw new IOException("Error: Connector port " + connector.getPort() + " does not match"
                        + " with the server engine port " + port);
        }
    }
    

    
    /**
     * This method is called by the ServerEngine Factory to destroy the 
     * listener.
     *
     */
    protected void stop() throws Exception {
        if (server != null) {
            try {
                connector.stop();
                connector.close();            
            } finally {         
                server.stop();
                server.destroy();
                server = null;
            }
        }
    }
    
    /**
     * This method is used to programmatically set the TLSServerParameters.
     * This method may only be called by the factory.
     * @throws IOException 
     */
    public void setTlsServerParameters(TLSServerParameters params) throws IOException {
        
        tlsServerParameters = params;
        if (this.configFinalized) {
            this.retrieveListenerFactory();
        }
    }
    
    /**
     * This method returns the programmatically set TLSServerParameters, not
     * the TLSServerParametersType, which is the JAXB generated type used 
     * in SpringConfiguration.
     * @return
     */
    public TLSServerParameters getTlsServerParameters() {
        return tlsServerParameters;
    } 

    /**
     * This method sets the threading parameters for this particular 
     * server engine.
     * This method may only be called by the factory.
     */
    public void setThreadingParameters(ThreadingParameters params) {        
        threadingParameters = params;
    }
    
    /**
     * This method returns whether the threading parameters are set.
     */
    public boolean isSetThreadingParameters() {
        return threadingParameters != null;
    }
    
    /**
     * This method returns the threading parameters that have been set.
     * This method may return null, if the threading parameters have not
     * been set.
     */
    public ThreadingParameters getThreadingParameters() {
        return threadingParameters;
    }
    
}<|MERGE_RESOLUTION|>--- conflicted
+++ resolved
@@ -52,10 +52,6 @@
 import org.mortbay.jetty.servlet.HashSessionManager;
 import org.mortbay.jetty.servlet.SessionHandler;
 import org.mortbay.thread.QueuedThreadPool;
-<<<<<<< HEAD
-
-=======
->>>>>>> 8568d21b
 
 /**
  * This class is the Jetty HTTP Server Engine that is configured to
