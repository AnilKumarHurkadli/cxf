<?xml version="1.0" encoding="UTF-8"?>
<!--
  Licensed to the Apache Software Foundation (ASF) under one
  or more contributor license agreements. See the NOTICE file
  distributed with this work for additional information
  regarding copyright ownership. The ASF licenses this file
  to you under the Apache License, Version 2.0 (the
  "License"); you may not use this file except in compliance
  with the License. You may obtain a copy of the License at
 
  http://www.apache.org/licenses/LICENSE-2.0
 
  Unless required by applicable law or agreed to in writing,
  software distributed under the License is distributed on an
  "AS IS" BASIS, WITHOUT WARRANTIES OR CONDITIONS OF ANY
  KIND, either express or implied. See the License for the
  specific language governing permissions and limitations
  under the License.
-->
<xs:schema xmlns:xs="http://www.w3.org/2001/XMLSchema" 
  xmlns:jms="http://cxf.apache.org/transports/jms" 
  xmlns:wsdl="http://schemas.xmlsoap.org/wsdl/" 
  xmlns:jaxb="http://java.sun.com/xml/ns/jaxb" 
  targetNamespace="http://cxf.apache.org/transports/jms" 
  elementFormDefault="qualified" jaxb:version="2.0">
  
    <xs:import namespace="http://schemas.xmlsoap.org/wsdl/"
        schemaLocation="http://schemas.xmlsoap.org/wsdl/2003-02-11.xsd"/>
    
    <!-- Valid wsdl elements -->
    <xs:element name="client" type="jms:ClientBehaviorPolicyType"/>
    <xs:element name="server" type="jms:ServerBehaviorPolicyType"/>
    <xs:element name="clientConfig" type="jms:ClientConfig"/>
    <xs:element name="serverConfig" type="jms:ServerConfig"/>
    <xs:element name="address" type="jms:AddressType"/>
    <xs:element name="sessionPool" type="jms:SessionPoolType"/>

    <xs:complexType name="SessionPoolType">
        <xs:annotation>
            <xs:documentation>JMS Session pool configuration policy</xs:documentation>
        </xs:annotation>
        <xs:complexContent>
            <xs:extension base="wsdl:tExtensibilityElement">
        		<xs:attribute name="lowWaterMark" type="xs:int" default="20"/>
        		<xs:attribute name="highWaterMark" type="xs:int" default="500" />
        	</xs:extension>
		</xs:complexContent>
    </xs:complexType>
    
    <xs:complexType name="ClientConfig">
    	<xs:complexContent>
    		<xs:extension base="wsdl:tExtensibilityElement">
    			<xs:attribute name="clientReceiveTimeout" type="xs:long"
    				default="60000" />
    			<xs:attribute name="messageTimeToLive" type="xs:long"
    				default="0" />
<<<<<<< HEAD
                <xs:attribute name="conduitSelectorPrefix" type="xs:string" use="optional"/>    				
=======
                <xs:attribute name="conduitSelectorPrefix" type="xs:string" use="optional" default=""/>    				
>>>>>>> 8568d21b
                <xs:attribute name="useConduitIdSelector" type="xs:boolean" use="optional"/>
                <xs:attribute name="enforceSpec" type="xs:boolean" use="optional" default="true"/>
    		</xs:extension>
    	</xs:complexContent>
    </xs:complexType>

    <xs:complexType name="ServerConfig">
		<xs:complexContent>
            <xs:extension base="wsdl:tExtensibilityElement">
        		<xs:attribute name="messageTimeToLive" type="xs:long" default="0" />
        		<xs:attribute name="durableSubscriptionClientId" type="xs:string" />
			</xs:extension>
		</xs:complexContent>        	
    </xs:complexType>

    <xs:complexType name="JMSPropertyType">
        <xs:sequence>
            <xs:element name="name" type="xs:string"/>
            <xs:element name="value" type="xs:string"/>
        </xs:sequence>
    </xs:complexType>
    
    <xs:complexType name="JMSMessageHeadersType">
        <xs:annotation>
            <xs:documentation>JMS properties.</xs:documentation>
        </xs:annotation>
        <xs:sequence>
            <xs:element name="property" type="jms:JMSPropertyType" minOccurs="0" maxOccurs="unbounded"/>
        </xs:sequence>
        
        <!-- JMS Header properties -->
        <xs:attribute name="JMSCorrelationID" type="xs:string"/>
        <xs:attribute name="JMSDeliveryMode" type="xs:int"/>
        <xs:attribute name="JMSExpiration" type="xs:long"/>
        <xs:attribute name="JMSMessageID" type="xs:string"/>
        <xs:attribute name="JMSPriority" type="xs:int"/>
        <xs:attribute name="JMSRedelivered" type="xs:boolean"/>
        <xs:attribute name="JMSReplyTo" type="xs:string"/>
        <xs:attribute name="JMSTimeStamp" type="xs:long"/>
        <xs:attribute name="JMSType" type="xs:string"/>
        <xs:attribute name="TimeToLive" type="xs:long"/>
        
        <!-- JMS Message properties for SOAP over JMS specification  -->
        <xs:attribute name="SOAPJMSTargetService" type="xs:string"/>
    	<xs:attribute name="SOAPJMSBindingVersion" type="xs:string"/>
    	<xs:attribute name="SOAPJMSContentType" type="xs:string"/>
    	<xs:attribute name="SOAPJMSSOAPAction" type="xs:anyURI"/>
    	<xs:attribute name="SOAPJMSIsFault" type="xs:boolean"/>
    	<xs:attribute name="SOAPJMSRequestURI" type="xs:string"/>
    </xs:complexType>
    
    <!-- 
    <xs:complexType name="SOAPOverJMSMessageType">
    	<xs:annotation>
    		<xs:documentation>SOAP Over JMS Message Properties</xs:documentation>
    	</xs:annotation>
    	<xs:sequence>
    		<xs:element name="property" type="jms:JMSPropertyType" minOccurs="0" maxOccurs="unbounded"/>
    	</xs:sequence>
    	<xs:attribute name="SOAPJMSTargetService" type="xs:string"/>
    	<xs:attribute name="SOAPJMSBindingVersion" type="xs:string"/>
    	<xs:attribute name="SOAPJMSContentType" type="xs:string"/>
    	<xs:attribute name="SOAPJMSSOAPAction" type="xs:anyURI"/>
    	<xs:attribute name="SOAPJMSIsFault" type="xs:boolean"/>
    	<xs:attribute name="SOAPJMSRequestURI" type="xs:string"/>
    </xs:complexType>
     -->
    
    <xs:simpleType name="JMSClientReceiveTimeOut">
        <xs:restriction base="xs:long"/>
    </xs:simpleType>
    
    <xs:simpleType name="DestinationStyleType">
        <xs:restriction base="xs:string">
            <xs:enumeration value="queue"/>
            <xs:enumeration value="topic"/>
        </xs:restriction>
    </xs:simpleType>
   
   <xs:complexType name="JMSNamingPropertyType">
        <xs:annotation>
            <xs:documentation>
                javaNaming properties name/value pair.
            </xs:documentation>
        </xs:annotation>
        
        <xs:attribute name="name" type="xs:string" use="required">
            <xs:annotation>
                <xs:documentation>
                    Name of Java Naming Property
                </xs:documentation>
            </xs:annotation>
        </xs:attribute>
        <xs:attribute name="value" type="xs:string" use="required">
            <xs:annotation>
                <xs:documentation>
                    Value of Java Naming Property
                </xs:documentation>
            </xs:annotation>
        </xs:attribute> 
    </xs:complexType>
    
    <xs:simpleType name="MessageFormatType">
        <xs:restriction base="xs:string">
            <xs:enumeration value="text"/>
            <xs:enumeration value="binary"/>
            <xs:enumeration value="byte"/>
        </xs:restriction>
    </xs:simpleType>
    
    <xs:complexType name="AddressType">
    	<xs:complexContent>
    		<xs:extension base="wsdl:tExtensibilityElement">
    			<xs:sequence>
    				<xs:element name="JMSNamingProperty"
    					type="jms:JMSNamingPropertyType" minOccurs="0"
    					maxOccurs="unbounded" />
    			</xs:sequence>
    			<xs:attribute name="destinationStyle"
    				type="jms:DestinationStyleType" default="queue">
    				<xs:annotation>
    					<xs:documentation>
    						JMS Destination style queue or topic.
    					</xs:documentation>
    				</xs:annotation>
    			</xs:attribute>

    			<xs:attribute name="jndiConnectionFactoryName"
    				type="xs:string" use="required">
    				<xs:annotation>
    					<xs:documentation>
    						Type of the JNDI Connection factory
    						queueConnectionFactory or
    						topicConnectionFactory.
    					</xs:documentation>
    				</xs:annotation>
    			</xs:attribute>
    			<xs:attribute name="jndiDestinationName"
    				type="xs:string">
    				<xs:annotation>
    					<xs:documentation>
    						Name of the JNDI Destination queue or topic.
    					</xs:documentation>
    				</xs:annotation>
    			</xs:attribute>

    			<xs:attribute name="jmsDestinationName"
    				type="xs:string">
    				<xs:annotation>
    					<xs:documentation>
    						JMS destination queue name or topic name.
    					</xs:documentation>
    				</xs:annotation>
    			</xs:attribute>

    			<xs:attribute name="jndiReplyDestinationName"
    				type="xs:string">
    				<xs:annotation>
    					<xs:documentation>
    						JMS Message Replyto destination when static
    						queues are used for reply.
    					</xs:documentation>
    				</xs:annotation>
    			</xs:attribute>

    			<xs:attribute name="jmsReplyDestinationName"
    				type="xs:string">
    				<xs:annotation>
    					<xs:documentation>
    						JMS Replyto destination queue name when
    						using static queues for reply.
    					</xs:documentation>
    				</xs:annotation>
    			</xs:attribute>

    			<xs:attribute name="connectionUserName"
    				type="xs:string">
    				<xs:annotation>
    					<xs:documentation>
    						UserName to use while creating JMS
    						queue/topic connection.
    					</xs:documentation>
    				</xs:annotation>
    			</xs:attribute>
    			<xs:attribute name="connectionPassword"
    				type="xs:string">
    				<xs:annotation>
    					<xs:documentation>
    						Password to use while creating JMS
    						queue/topic connection.
    					</xs:documentation>
    				</xs:annotation>
    			</xs:attribute>
    			<xs:attribute name="useJms11" type="xs:boolean" use="optional"/>
    			<xs:attribute name="reconnectOnException" type="xs:boolean" use="optional"/>
    		</xs:extension>
    	</xs:complexContent>
    </xs:complexType>

    <xs:complexType name="ClientBehaviorPolicyType">
        <xs:complexContent>
            <xs:extension base="wsdl:tExtensibilityElement">
                <xs:attribute name="messageType" type="jms:MessageFormatType" default="text">
                    <xs:annotation>
                        <xs:documentation>Type of the JMS Message payload, currently supported text and binary.</xs:documentation>
                    </xs:annotation>
                </xs:attribute>
            </xs:extension>
        </xs:complexContent>
    </xs:complexType>
    
    <xs:complexType name="ServerBehaviorPolicyType">
        <xs:annotation>
            <xs:documentation>JMS configuration policy for CXF Server.
            These are used for configuring JMS port on CXF server side.
            </xs:documentation>
        </xs:annotation>
        <xs:complexContent>
            <xs:extension base="wsdl:tExtensibilityElement">
                <xs:annotation>
                    <xs:documentation>Sets selection criteria for messages received by server</xs:documentation>
                </xs:annotation>
                <xs:attribute name="messageSelector" type="xs:string">
                    <xs:annotation>
                        <xs:documentation>
                          JMS Message Selector attribute to filter messages from the queue.
                        </xs:documentation>
                    </xs:annotation>
                </xs:attribute>
                <xs:attribute name="useMessageIDAsCorrelationID" type="xs:boolean" default="false">
                    <xs:annotation>
                        <xs:documentation>
                          Flag to indicate whether to use JMS Message Id as correlation ID. It is serverside only so should go in ServerPolicy
                        </xs:documentation>
                    </xs:annotation>
                </xs:attribute>
                <xs:attribute name="transactional" type="xs:boolean" default="false">
                    <xs:annotation>
                        <xs:documentation>
                          Flag to specify whether to use JMS transaction support on server side.
                        </xs:documentation>
                    </xs:annotation>
                </xs:attribute>
                <xs:attribute name="durableSubscriberName" type="xs:string">
                    <xs:annotation>
                        <xs:documentation>
                           Specifies the name of the Durable Subscription
                        </xs:documentation>
                    </xs:annotation>
                </xs:attribute>
            </xs:extension>
        </xs:complexContent>
    </xs:complexType>
    
    <xs:complexType name="JMSFaultType">
    	<xs:sequence>
      		<xs:element name="FaultCode" type="xs:QName"/>
      		<xs:any namespace="##any" processContents="lax" minOccurs="0" maxOccurs="unbounded"/>
    	</xs:sequence>
    	<xs:anyAttribute namespace="##any" processContents="lax"/>
  	</xs:complexType>
    
</xs:schema><|MERGE_RESOLUTION|>--- conflicted
+++ resolved
@@ -54,11 +54,7 @@
     				default="60000" />
     			<xs:attribute name="messageTimeToLive" type="xs:long"
     				default="0" />
-<<<<<<< HEAD
-                <xs:attribute name="conduitSelectorPrefix" type="xs:string" use="optional"/>    				
-=======
                 <xs:attribute name="conduitSelectorPrefix" type="xs:string" use="optional" default=""/>    				
->>>>>>> 8568d21b
                 <xs:attribute name="useConduitIdSelector" type="xs:boolean" use="optional"/>
                 <xs:attribute name="enforceSpec" type="xs:boolean" use="optional" default="true"/>
     		</xs:extension>
@@ -83,13 +79,11 @@
     
     <xs:complexType name="JMSMessageHeadersType">
         <xs:annotation>
-            <xs:documentation>JMS properties.</xs:documentation>
+            <xs:documentation>JMS header properties.</xs:documentation>
         </xs:annotation>
         <xs:sequence>
             <xs:element name="property" type="jms:JMSPropertyType" minOccurs="0" maxOccurs="unbounded"/>
         </xs:sequence>
-        
-        <!-- JMS Header properties -->
         <xs:attribute name="JMSCorrelationID" type="xs:string"/>
         <xs:attribute name="JMSDeliveryMode" type="xs:int"/>
         <xs:attribute name="JMSExpiration" type="xs:long"/>
@@ -100,32 +94,7 @@
         <xs:attribute name="JMSTimeStamp" type="xs:long"/>
         <xs:attribute name="JMSType" type="xs:string"/>
         <xs:attribute name="TimeToLive" type="xs:long"/>
-        
-        <!-- JMS Message properties for SOAP over JMS specification  -->
-        <xs:attribute name="SOAPJMSTargetService" type="xs:string"/>
-    	<xs:attribute name="SOAPJMSBindingVersion" type="xs:string"/>
-    	<xs:attribute name="SOAPJMSContentType" type="xs:string"/>
-    	<xs:attribute name="SOAPJMSSOAPAction" type="xs:anyURI"/>
-    	<xs:attribute name="SOAPJMSIsFault" type="xs:boolean"/>
-    	<xs:attribute name="SOAPJMSRequestURI" type="xs:string"/>
-    </xs:complexType>
-    
-    <!-- 
-    <xs:complexType name="SOAPOverJMSMessageType">
-    	<xs:annotation>
-    		<xs:documentation>SOAP Over JMS Message Properties</xs:documentation>
-    	</xs:annotation>
-    	<xs:sequence>
-    		<xs:element name="property" type="jms:JMSPropertyType" minOccurs="0" maxOccurs="unbounded"/>
-    	</xs:sequence>
-    	<xs:attribute name="SOAPJMSTargetService" type="xs:string"/>
-    	<xs:attribute name="SOAPJMSBindingVersion" type="xs:string"/>
-    	<xs:attribute name="SOAPJMSContentType" type="xs:string"/>
-    	<xs:attribute name="SOAPJMSSOAPAction" type="xs:anyURI"/>
-    	<xs:attribute name="SOAPJMSIsFault" type="xs:boolean"/>
-    	<xs:attribute name="SOAPJMSRequestURI" type="xs:string"/>
-    </xs:complexType>
-     -->
+    </xs:complexType>
     
     <xs:simpleType name="JMSClientReceiveTimeOut">
         <xs:restriction base="xs:long"/>
@@ -313,12 +282,4 @@
         </xs:complexContent>
     </xs:complexType>
     
-    <xs:complexType name="JMSFaultType">
-    	<xs:sequence>
-      		<xs:element name="FaultCode" type="xs:QName"/>
-      		<xs:any namespace="##any" processContents="lax" minOccurs="0" maxOccurs="unbounded"/>
-    	</xs:sequence>
-    	<xs:anyAttribute namespace="##any" processContents="lax"/>
-  	</xs:complexType>
-    
 </xs:schema>