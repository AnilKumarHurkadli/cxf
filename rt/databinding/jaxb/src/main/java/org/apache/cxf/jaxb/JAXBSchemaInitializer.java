--- conflicted
+++ resolved
@@ -94,10 +94,6 @@
         }
         return null;
     }
-<<<<<<< HEAD
-    
-=======
->>>>>>> 8568d21b
     public JAXBBeanInfo getBeanInfo(Type cls) {
         if (cls instanceof Class) {
             if (((Class)cls).isArray()) {
@@ -119,17 +115,6 @@
         
         return null;
     }
-<<<<<<< HEAD
-    
-    public JAXBBeanInfo getBeanInfo(Class<?> cls) {
-        return getBeanInfo(context, cls);
-    }
-    
-    public static JAXBBeanInfo getBeanInfo(JAXBContextProxy context, Class<?> cls) {
-        return JAXBUtils.getBeanInfo(context, cls);
-    }
-    
-=======
     public JAXBBeanInfo getBeanInfo(Class<?> cls) {
         return getBeanInfo(context, cls);
     }
@@ -140,7 +125,6 @@
         }
         return ReflectionInvokationHandler.createProxyWrapper(o, JAXBBeanInfo.class);
     }
->>>>>>> 8568d21b
     @Override
     public void begin(MessagePartInfo part) {
         // Check to see if the WSDL information has been filled in for us.
