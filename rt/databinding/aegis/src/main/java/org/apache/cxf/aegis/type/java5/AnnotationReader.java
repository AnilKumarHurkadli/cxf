/**
 * Licensed to the Apache Software Foundation (ASF) under one
 * or more contributor license agreements. See the NOTICE file
 * distributed with this work for additional information
 * regarding copyright ownership. The ASF licenses this file
 * to you under the Apache License, Version 2.0 (the
 * "License"); you may not use this file except in compliance
 * with the License. You may obtain a copy of the License at
 *
 * http://www.apache.org/licenses/LICENSE-2.0
 *
 * Unless required by applicable law or agreed to in writing,
 * software distributed under the License is distributed on an
 * "AS IS" BASIS, WITHOUT WARRANTIES OR CONDITIONS OF ANY
 * KIND, either express or implied. See the License for the
 * specific language governing permissions and limitations
 * under the License.
 */
package org.apache.cxf.aegis.type.java5;

import java.lang.annotation.Annotation;
import java.lang.reflect.AnnotatedElement;
import java.lang.reflect.Method;

import org.apache.cxf.aegis.type.AegisType;

public class AnnotationReader {
    private static final Class<? extends Annotation> WEB_PARAM = load("javax.jws.WebParam");
    private static final Class<? extends Annotation> WEB_RESULT = load("javax.jws.WebResult");
    private static final Class<? extends Annotation> XML_ATTRIBUTE =
            load("javax.xml.bind.annotation.XmlAttribute");
    private static final Class<? extends Annotation> XML_ELEMENT =
            load("javax.xml.bind.annotation.XmlElement");
    private static final Class<? extends Annotation> XML_SCHEMA =
            load("javax.xml.bind.annotation.XmlSchema");
    private static final Class<? extends Annotation> XML_TYPE =
            load("javax.xml.bind.annotation.XmlType");
    private static final Class<? extends Annotation> XML_TRANSIENT =
            load("javax.xml.bind.annotation.XmlTransient");
    
    private static final Class<? extends Annotation> XFIRE_IGNORE_PROPERTY =
            load("org.codehaus.xfire.aegis.type.java5.IgnoreProperty");            
    private static final Class<? extends Annotation> XFIRE_XML_ATTRIBUTE =
        load("org.codehaus.xfire.aegis.type.java5.XmlAttribute");            
    private static final Class<? extends Annotation> XFIRE_XML_ELEMENT =
        load("org.codehaus.xfire.aegis.type.java5.XmlElement");            
    private static final Class<? extends Annotation> XFIRE_XML_TYPE =
        load("org.codehaus.xfire.aegis.type.java5.XmlType");
    private static final Class<? extends Annotation> XFIRE_XML_PARAM_TYPE =
        load("org.codehaus.xfire.aegis.type.java5.XmlParamType");
    private static final Class<? extends Annotation> XFIRE_XML_RETURN_TYPE =
        load("org.codehaus.xfire.aegis.type.java5.XmlReturnType");
    
    
    @SuppressWarnings("unchecked")
    public boolean isIgnored(AnnotatedElement element) {
        return isAnnotationPresent(element,
                IgnoreProperty.class,
                XFIRE_IGNORE_PROPERTY,
                XML_TRANSIENT);
    }

    @SuppressWarnings("unchecked")
    public boolean isAttribute(AnnotatedElement element) {
        return isAnnotationPresent(element,
                XmlAttribute.class,
                XFIRE_XML_ATTRIBUTE,
                XML_ATTRIBUTE);
    }

    @SuppressWarnings("unchecked")
    public boolean isElement(AnnotatedElement element) {
        return isAnnotationPresent(element,
                XmlElement.class,
                XFIRE_XML_ELEMENT,
                XML_ELEMENT);
    }

    // PMD incorrectly identifies this as a string comparison
    @SuppressWarnings("unchecked")
    public boolean isNillable(AnnotatedElement element) {
        return Boolean.TRUE.equals(getAnnotationValue("nillable", // NOPMD
                element,
                Boolean.FALSE,
                XmlElement.class,
                XFIRE_XML_ELEMENT,
                XML_ELEMENT));
    }

    @SuppressWarnings("unchecked")
    public Class getType(AnnotatedElement element) {
        Class value = (Class) getAnnotationValue("type",
                element,
                AegisType.class,
                XmlAttribute.class,
                XmlElement.class,
<<<<<<< HEAD
                XFIRE_XML_ATTRIBUTE,
                XFIRE_XML_ELEMENT);
=======
                org.codehaus.xfire.aegis.type.java5.XmlAttribute.class,
                org.codehaus.xfire.aegis.type.java5.XmlElement.class);
>>>>>>> 8568d21b
        // jaxb uses a different default value
        if (value == null) {
            value = (Class) getAnnotationValue("type",
                    element,
                    javax.xml.bind.annotation.XmlElement.DEFAULT.class,
                    XML_ELEMENT);
        }

        return value;
    }

    @SuppressWarnings("unchecked")
    public Class getParamType(Method method, int index) {
        return (Class) getAnnotationValue("type",
                method,
                index,
                AegisType.class,
                XmlParamType.class,
                XFIRE_XML_PARAM_TYPE);
    }

    @SuppressWarnings("unchecked")
    public Class getReturnType(AnnotatedElement element) {
        return (Class) getAnnotationValue("type",
                element,
                AegisType.class,
                XmlReturnType.class,
                XFIRE_XML_RETURN_TYPE);
    }

    @SuppressWarnings("unchecked")
    public String getName(AnnotatedElement element) {
        String name = (String) getAnnotationValue("name",
                element,
                "",
                XmlType.class,
                XFIRE_XML_TYPE,
                XmlAttribute.class,
                XFIRE_XML_ATTRIBUTE,
                XmlElement.class,
                XFIRE_XML_ELEMENT);

        // jaxb uses a different default value
        if (name == null) {
            name = (String) getAnnotationValue("name",
                    element,
                    "##default",
                    XML_TYPE,
                    XML_ATTRIBUTE,
                    XML_ELEMENT);
        }
        return name;
    }

    @SuppressWarnings("unchecked")
    public String getParamName(Method method, int index) {
        return (String) getAnnotationValue("name",
                method,
                index,
                AegisType.class,
                XmlParamType.class,
                XFIRE_XML_PARAM_TYPE,
                WEB_PARAM);
    }

    @SuppressWarnings("unchecked")
    public String getReturnName(AnnotatedElement element) {
        return (String) getAnnotationValue("name",
                element,
                "",
                XmlReturnType.class,
                XFIRE_XML_RETURN_TYPE,
                WEB_RESULT);
    }

    @SuppressWarnings("unchecked")
    public String getNamespace(AnnotatedElement element) {
        // some poor class loader implementations may end not define Package elements
        if (element == null) {
            return null;
        }

        String namespace = (String) getAnnotationValue("namespace",
                element,
                "",
                XmlType.class,
                XFIRE_XML_TYPE,
                XmlAttribute.class,
                XFIRE_XML_ATTRIBUTE,
                XmlElement.class,
                XFIRE_XML_ELEMENT,
                XML_SCHEMA);

        // jaxb uses a different default value
        if (namespace == null) {
            namespace = (String) getAnnotationValue("namespace",
                    element,
                    "##default",
                    XML_TYPE,
                    XML_ATTRIBUTE,
                    XML_ELEMENT);
        }

        return namespace;
    }

    @SuppressWarnings("unchecked")
    public String getParamNamespace(Method method, int index) {
        String namespace = (String) getAnnotationValue("namespace",
                method,
                index,
                "",
                XmlParamType.class,
                XFIRE_XML_PARAM_TYPE);

        // JWS annotation field is named targetNamespace
        if (namespace == null) {
            namespace = (String) getAnnotationValue("targetNamespace", method, index, "", WEB_PARAM);
        }
        return namespace;
    }

    @SuppressWarnings("unchecked")
    public String getReturnNamespace(AnnotatedElement element) {
        String namespace = (String) getAnnotationValue("namespace",
                element,
                "",
                XmlReturnType.class,
                XFIRE_XML_RETURN_TYPE);

        // JWS annotation field is named targetNamespace
        if (namespace == null) {
            namespace = (String) getAnnotationValue("targetNamespace", element, "", WEB_RESULT);
        }
        return namespace;
    }

    @SuppressWarnings("unchecked")
    public int getMinOccurs(AnnotatedElement element) {
        String minOccurs = (String) getAnnotationValue("minOccurs",
                element,
                "",
                XmlElement.class,
                XFIRE_XML_ELEMENT);
        if (minOccurs != null) {
            return Integer.parseInt(minOccurs);
        }

        // check jaxb annotation
        Boolean required = (Boolean) getAnnotationValue("required", element, null, XML_ELEMENT);
        if (Boolean.TRUE.equals(required)) {
            return 1;
        }

        return 0;
    }

    @SuppressWarnings("unchecked")
    public boolean isExtensibleElements(AnnotatedElement element, boolean defaultValue) {
        Boolean extensibleElements = (Boolean) getAnnotationValue("extensibleElements",
                element,
                Boolean.TRUE,
                XmlType.class,
                XFIRE_XML_TYPE);

        if (extensibleElements == null) {
            return defaultValue;
        }
        return extensibleElements;
    }

    @SuppressWarnings("unchecked")
    public boolean isExtensibleAttributes(AnnotatedElement element, boolean defaultValue) {
        Boolean extensibleAttributes = (Boolean) getAnnotationValue("extensibleAttributes",
                element,
                Boolean.TRUE,
                XmlType.class,
                XFIRE_XML_TYPE);

        if (extensibleAttributes == null) {
            return defaultValue;
        }
        return extensibleAttributes;
    }

    // PMD doesn't fully understand varargs
    private static boolean isAnnotationPresent(AnnotatedElement element, // NOPMD
            Class<? extends Annotation>... annotations) {
        for (Class<?> annotation : annotations) {
            if (annotation != null && element.isAnnotationPresent(annotation.asSubclass(Annotation.class))) {
                return true;
            }
        }
        return false;
    }

    static Object getAnnotationValue(String name,
            AnnotatedElement element,
            Object ignoredValue,
            Class<? extends Annotation>... annotations) {
        
        for (Class<?> annotation : annotations) {
            if (annotation != null) {
                try {
                    Annotation ann = element.getAnnotation(annotation.asSubclass(Annotation.class));
                    if (ann != null) {
                        Method method = ann.getClass().getMethod(name);
                        Object value = method.invoke(ann);
                        if ((ignoredValue == null && value != null) || (ignoredValue != null
                                && !ignoredValue.equals(value))) {
                            return value;
                        }
                    }
                } catch (Exception ignored) {
                    // annotation did not have value
                }
            }
        }
        return null;
    }

    Object getAnnotationValue(String name,
            Method method,
            int index,
            Object ignoredValue,
            Class<? extends Annotation>... annotations) {
        
        if (method.getParameterAnnotations() == null
            || method.getParameterAnnotations().length <= index
            || method.getParameterAnnotations()[index] == null) {
            return null;
        }

        for (Class<? extends Annotation> annotation : annotations) {
            if (annotation != null) {
                try {
                    Annotation ann = getAnnotation(method, index, annotation);
                    if (ann != null) {
                        Object value = ann.getClass().getMethod(name).invoke(ann);
                        if ((ignoredValue == null && value != null) || (ignoredValue != null
                                && !ignoredValue.equals(value))) {
                            return value;
                        }
                    }
                } catch (Exception ignored) {
                    // annotation did not have value
                }
            }
        }
        return null;
    }

    private static Annotation getAnnotation(Method method, int index, Class<? extends Annotation> type) {
        if (method.getParameterAnnotations() == null
            || method.getParameterAnnotations().length <= index
            || method.getParameterAnnotations()[index] == null) {
            return null;
        }

        Annotation[] annotations = method.getParameterAnnotations()[index];
        for (Annotation annotation : annotations) {
            if (type.isInstance(annotation)) {
                return annotation;
            }
        }
        return null;
    }

    private static Class<? extends Annotation> load(String name) {
        try {
            return AnnotationReader.class.getClassLoader().loadClass(name).asSubclass(Annotation.class);
        } catch (ClassNotFoundException e) {
            return null;
        }
    }

}<|MERGE_RESOLUTION|>--- conflicted
+++ resolved
@@ -22,8 +22,9 @@
 import java.lang.reflect.AnnotatedElement;
 import java.lang.reflect.Method;
 
-import org.apache.cxf.aegis.type.AegisType;
-
+import org.apache.cxf.aegis.type.Type;
+
+@SuppressWarnings("deprecation")
 public class AnnotationReader {
     private static final Class<? extends Annotation> WEB_PARAM = load("javax.jws.WebParam");
     private static final Class<? extends Annotation> WEB_RESULT = load("javax.jws.WebResult");
@@ -37,26 +38,12 @@
             load("javax.xml.bind.annotation.XmlType");
     private static final Class<? extends Annotation> XML_TRANSIENT =
             load("javax.xml.bind.annotation.XmlTransient");
-    
-    private static final Class<? extends Annotation> XFIRE_IGNORE_PROPERTY =
-            load("org.codehaus.xfire.aegis.type.java5.IgnoreProperty");            
-    private static final Class<? extends Annotation> XFIRE_XML_ATTRIBUTE =
-        load("org.codehaus.xfire.aegis.type.java5.XmlAttribute");            
-    private static final Class<? extends Annotation> XFIRE_XML_ELEMENT =
-        load("org.codehaus.xfire.aegis.type.java5.XmlElement");            
-    private static final Class<? extends Annotation> XFIRE_XML_TYPE =
-        load("org.codehaus.xfire.aegis.type.java5.XmlType");
-    private static final Class<? extends Annotation> XFIRE_XML_PARAM_TYPE =
-        load("org.codehaus.xfire.aegis.type.java5.XmlParamType");
-    private static final Class<? extends Annotation> XFIRE_XML_RETURN_TYPE =
-        load("org.codehaus.xfire.aegis.type.java5.XmlReturnType");
-    
-    
+
     @SuppressWarnings("unchecked")
     public boolean isIgnored(AnnotatedElement element) {
         return isAnnotationPresent(element,
                 IgnoreProperty.class,
-                XFIRE_IGNORE_PROPERTY,
+                org.codehaus.xfire.aegis.type.java5.IgnoreProperty.class,
                 XML_TRANSIENT);
     }
 
@@ -64,7 +51,7 @@
     public boolean isAttribute(AnnotatedElement element) {
         return isAnnotationPresent(element,
                 XmlAttribute.class,
-                XFIRE_XML_ATTRIBUTE,
+                org.codehaus.xfire.aegis.type.java5.XmlAttribute.class,
                 XML_ATTRIBUTE);
     }
 
@@ -72,7 +59,7 @@
     public boolean isElement(AnnotatedElement element) {
         return isAnnotationPresent(element,
                 XmlElement.class,
-                XFIRE_XML_ELEMENT,
+                org.codehaus.xfire.aegis.type.java5.XmlElement.class,
                 XML_ELEMENT);
     }
 
@@ -83,7 +70,7 @@
                 element,
                 Boolean.FALSE,
                 XmlElement.class,
-                XFIRE_XML_ELEMENT,
+                org.codehaus.xfire.aegis.type.java5.XmlElement.class,
                 XML_ELEMENT));
     }
 
@@ -91,16 +78,11 @@
     public Class getType(AnnotatedElement element) {
         Class value = (Class) getAnnotationValue("type",
                 element,
-                AegisType.class,
+                Type.class,
                 XmlAttribute.class,
                 XmlElement.class,
-<<<<<<< HEAD
-                XFIRE_XML_ATTRIBUTE,
-                XFIRE_XML_ELEMENT);
-=======
                 org.codehaus.xfire.aegis.type.java5.XmlAttribute.class,
                 org.codehaus.xfire.aegis.type.java5.XmlElement.class);
->>>>>>> 8568d21b
         // jaxb uses a different default value
         if (value == null) {
             value = (Class) getAnnotationValue("type",
@@ -117,18 +99,18 @@
         return (Class) getAnnotationValue("type",
                 method,
                 index,
-                AegisType.class,
+                Type.class,
                 XmlParamType.class,
-                XFIRE_XML_PARAM_TYPE);
+                org.codehaus.xfire.aegis.type.java5.XmlParamType.class);
     }
 
     @SuppressWarnings("unchecked")
     public Class getReturnType(AnnotatedElement element) {
         return (Class) getAnnotationValue("type",
                 element,
-                AegisType.class,
+                Type.class,
                 XmlReturnType.class,
-                XFIRE_XML_RETURN_TYPE);
+                org.codehaus.xfire.aegis.type.java5.XmlReturnType.class);
     }
 
     @SuppressWarnings("unchecked")
@@ -137,11 +119,11 @@
                 element,
                 "",
                 XmlType.class,
-                XFIRE_XML_TYPE,
+                org.codehaus.xfire.aegis.type.java5.XmlType.class,
                 XmlAttribute.class,
-                XFIRE_XML_ATTRIBUTE,
-                XmlElement.class,
-                XFIRE_XML_ELEMENT);
+                org.codehaus.xfire.aegis.type.java5.XmlAttribute.class,
+                XmlElement.class,
+                org.codehaus.xfire.aegis.type.java5.XmlElement.class);
 
         // jaxb uses a different default value
         if (name == null) {
@@ -160,9 +142,9 @@
         return (String) getAnnotationValue("name",
                 method,
                 index,
-                AegisType.class,
+                Type.class,
                 XmlParamType.class,
-                XFIRE_XML_PARAM_TYPE,
+                org.codehaus.xfire.aegis.type.java5.XmlParamType.class,
                 WEB_PARAM);
     }
 
@@ -172,7 +154,7 @@
                 element,
                 "",
                 XmlReturnType.class,
-                XFIRE_XML_RETURN_TYPE,
+                org.codehaus.xfire.aegis.type.java5.XmlReturnType.class,
                 WEB_RESULT);
     }
 
@@ -187,11 +169,11 @@
                 element,
                 "",
                 XmlType.class,
-                XFIRE_XML_TYPE,
+                org.codehaus.xfire.aegis.type.java5.XmlType.class,
                 XmlAttribute.class,
-                XFIRE_XML_ATTRIBUTE,
-                XmlElement.class,
-                XFIRE_XML_ELEMENT,
+                org.codehaus.xfire.aegis.type.java5.XmlAttribute.class,
+                XmlElement.class,
+                org.codehaus.xfire.aegis.type.java5.XmlElement.class,
                 XML_SCHEMA);
 
         // jaxb uses a different default value
@@ -214,7 +196,7 @@
                 index,
                 "",
                 XmlParamType.class,
-                XFIRE_XML_PARAM_TYPE);
+                org.codehaus.xfire.aegis.type.java5.XmlParamType.class);
 
         // JWS annotation field is named targetNamespace
         if (namespace == null) {
@@ -229,7 +211,7 @@
                 element,
                 "",
                 XmlReturnType.class,
-                XFIRE_XML_RETURN_TYPE);
+                org.codehaus.xfire.aegis.type.java5.XmlReturnType.class);
 
         // JWS annotation field is named targetNamespace
         if (namespace == null) {
@@ -244,7 +226,7 @@
                 element,
                 "",
                 XmlElement.class,
-                XFIRE_XML_ELEMENT);
+                org.codehaus.xfire.aegis.type.java5.XmlElement.class);
         if (minOccurs != null) {
             return Integer.parseInt(minOccurs);
         }
@@ -264,7 +246,7 @@
                 element,
                 Boolean.TRUE,
                 XmlType.class,
-                XFIRE_XML_TYPE);
+                org.codehaus.xfire.aegis.type.java5.XmlType.class);
 
         if (extensibleElements == null) {
             return defaultValue;
@@ -278,7 +260,7 @@
                 element,
                 Boolean.TRUE,
                 XmlType.class,
-                XFIRE_XML_TYPE);
+                org.codehaus.xfire.aegis.type.java5.XmlType.class);
 
         if (extensibleAttributes == null) {
             return defaultValue;
