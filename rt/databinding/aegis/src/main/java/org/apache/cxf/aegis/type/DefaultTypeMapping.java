--- conflicted
+++ resolved
@@ -18,7 +18,6 @@
  */
 package org.apache.cxf.aegis.type;
 
-import java.lang.reflect.Type;
 import java.math.BigDecimal;
 import java.math.BigInteger;
 import java.net.URI;
@@ -68,31 +67,20 @@
 import org.apache.cxf.aegis.type.xml.SourceType;
 import org.apache.cxf.aegis.type.xml.XMLStreamReaderType;
 import org.apache.cxf.binding.soap.Soap11;
-<<<<<<< HEAD
-import org.apache.cxf.common.classloader.ClassLoaderUtils;
-=======
->>>>>>> 8568d21b
 import org.apache.cxf.common.logging.LogUtils;
 import org.apache.cxf.common.util.SOAPConstants;
 import org.apache.cxf.common.util.XMLSchemaQNames;
+import org.jdom.Element;
 
 /**
- * The implementation of the Aegis type map. It maintains a map from
- * Java types {@link java.lang.reflect.Type} and AegisType objects,
- * also indexed by the XML Schema QName of each type.
+ * Contains type mappings for java/qname pairs.
  */
 public class DefaultTypeMapping implements TypeMapping {
     public  static final String DEFAULT_MAPPING_URI = "urn:org.apache.cxf.aegis.types";
     private static final Logger LOG = LogUtils.getL7dLogger(DefaultTypeMapping.class);
-<<<<<<< HEAD
-    private Map<Type, AegisType> class2Type;
-    private Map<QName, AegisType> xml2Type;
-    private Map<Type, QName> class2xml;
-=======
     private Map<Class, Type> class2Type;
     private Map<QName, Type> xml2Type;
     private Map<Class, QName> class2xml;
->>>>>>> 8568d21b
     private TypeMapping nextTM;
     private TypeCreator typeCreator;
     private String identifierURI;
@@ -109,12 +97,12 @@
 
     public DefaultTypeMapping(String identifierURI) {
         this.identifierURI = identifierURI;
-        class2Type = Collections.synchronizedMap(new HashMap<Type, AegisType>());
-        class2xml = Collections.synchronizedMap(new HashMap<Type, QName>());
-        xml2Type = Collections.synchronizedMap(new HashMap<QName, AegisType>());
-    }
-
-    public boolean isRegistered(Type javaType) {
+        class2Type = Collections.synchronizedMap(new HashMap<Class, Type>());
+        class2xml = Collections.synchronizedMap(new HashMap<Class, QName>());
+        xml2Type = Collections.synchronizedMap(new HashMap<QName, Type>());
+    }
+
+    public boolean isRegistered(Class javaType) {
         boolean registered = class2Type.containsKey(javaType);
 
         if (!registered && nextTM != null) {
@@ -134,7 +122,7 @@
         return registered;
     }
 
-    public void register(Type javaType, QName xmlType, AegisType type) {
+    public void register(Class javaType, QName xmlType, Type type) {
         type.setSchemaType(xmlType);
         type.setTypeClass(javaType);
 
@@ -144,42 +132,41 @@
     /**
      * {@inheritDoc}
      */
-<<<<<<< HEAD
-    public void register(AegisType type) {
-=======
     public void register(Type type) {
->>>>>>> 8568d21b
         type.setTypeMapping(this);
-        if (type.getType() != null) {
-            class2xml.put(type.getType(), type.getSchemaType());
-            class2Type.put(type.getType(), type);
+        /*
+         * -- prb@codehaus.org; changing this to only register the type for
+         * actions that it supports, and it could be none.
+         */
+        if (type.getTypeClass() != null) {
+            class2xml.put(type.getTypeClass(), type.getSchemaType());
+            class2Type.put(type.getTypeClass(), type);
         }
         if (type.getSchemaType() != null) {
             xml2Type.put(type.getSchemaType(), type);
         }
-<<<<<<< HEAD
-        if (type.getType() == null && type.getSchemaType() == null) {
-=======
         if (type.getTypeClass() == null && type.getSchemaType() == null) {
->>>>>>> 8568d21b
             LOG.warning("The type " + type.getClass().getName()
                      + " supports neither serialization (non-null TypeClass)"
                      + " nor deserialization (non-null SchemaType).");
         }
     }
 
-    public void removeType(AegisType type) {
+    public void removeType(Type type) {
         if (!xml2Type.containsKey(type.getSchemaType())) {
             nextTM.removeType(type);
         } else {
             xml2Type.remove(type.getSchemaType());
-            class2Type.remove(type.getType());
-            class2xml.remove(type.getType());
-        }
-    }
-
-    public AegisType getType(Type javaType) {
-        AegisType type = class2Type.get(javaType);
+            class2Type.remove(type.getTypeClass());
+            class2xml.remove(type.getTypeClass());
+        }
+    }
+
+    /**
+     * @see org.apache.cxf.aegis.type.TypeMapping#getType(java.lang.Class)
+     */
+    public Type getType(Class javaType) {
+        Type type = class2Type.get(javaType);
 
         if (type == null && nextTM != null) {
             type = nextTM.getType(javaType);
@@ -188,8 +175,11 @@
         return type;
     }
 
-    public AegisType getType(QName xmlType) {
-        AegisType type = xml2Type.get(xmlType);
+    /**
+     * @see org.apache.cxf.aegis.type.TypeMapping#getType(javax.xml.namespace.QName)
+     */
+    public Type getType(QName xmlType) {
+        Type type = xml2Type.get(xmlType);
 
         if (type == null && nextTM != null) {
             type = nextTM.getType(xmlType);
@@ -198,7 +188,10 @@
         return type;
     }
 
-    public QName getTypeQName(Type clazz) {
+    /**
+     * @see org.apache.cxf.aegis.type.TypeMapping#getTypeQName(java.lang.Class)
+     */
+    public QName getTypeQName(Class clazz) {
         QName qname = class2xml.get(clazz);
 
         if (qname == null && nextTM != null) {
@@ -223,7 +216,7 @@
     }
 
     private static void defaultRegister(TypeMapping tm, boolean defaultNillable, Class class1, QName name,
-                                        AegisType type) {
+                                        Type type) {
         if (!defaultNillable) {
             type.setNillable(false);
         }
@@ -232,7 +225,7 @@
     }
 
     private static void fillStandardMappings(TypeMapping tm, boolean defaultNillable, 
-                                             boolean enableMtomXmime, boolean enableJDOM) {
+                                             boolean enableMtomXmime) {
         defaultRegister(tm, defaultNillable, BigDecimal.class, XMLSchemaQNames.XSD_DECIMAL,
                         new BigDecimalType());
         defaultRegister(tm, defaultNillable, BigInteger.class, XMLSchemaQNames.XSD_INTEGER,
@@ -242,6 +235,9 @@
         defaultRegister(tm, defaultNillable, Calendar.class, XMLSchemaQNames.XSD_DATETIME,
                         new CalendarType());
         defaultRegister(tm, defaultNillable, Date.class, XMLSchemaQNames.XSD_DATETIME, new DateTimeType());
+        defaultRegister(tm, defaultNillable, Document.class, XMLSchemaQNames.XSD_ANY, new DocumentType());
+        defaultRegister(tm, defaultNillable, Element.class, XMLSchemaQNames.XSD_ANY,
+                        new JDOMElementType());
         defaultRegister(tm, defaultNillable, Float.class, XMLSchemaQNames.XSD_FLOAT, new FloatType());
         defaultRegister(tm, defaultNillable, Double.class, XMLSchemaQNames.XSD_DOUBLE, new DoubleType());
         defaultRegister(tm, defaultNillable, Integer.class, XMLSchemaQNames.XSD_INT, new IntType());
@@ -270,8 +266,8 @@
 
         defaultRegister(tm, defaultNillable, java.sql.Date.class, XMLSchemaQNames.XSD_DATETIME,
                         new SqlDateType());
-        defaultRegister(tm, defaultNillable, java.sql.Date.class, XMLSchemaQNames.XSD_DATE,
-                        new SqlDateType());
+        defaultRegister(tm, defaultNillable, org.jdom.Document.class, XMLSchemaQNames.XSD_ANY,
+                        new JDOMDocumentType());
         
         QName mtomBase64 = XMLSchemaQNames.XSD_BASE64;
         if (enableMtomXmime) {
@@ -282,56 +278,13 @@
                         new DataSourceType(enableMtomXmime, null));
         defaultRegister(tm, defaultNillable, DataHandler.class, mtomBase64,
                         new DataHandlerType(enableMtomXmime, null));
-        
-
-        defaultRegister(tm, defaultNillable, Document.class, XMLSchemaQNames.XSD_ANY, new DocumentType());
-        if (enableJDOM) {
-            registerJDOMTypes(tm, defaultNillable);
-        }
-
-    }
-
-    private static void registerJDOMTypes(TypeMapping tm, boolean defaultNillable) {
-        try {
-            Class<?> jdomDocClass = ClassLoaderUtils.loadClass("org.jdom.Document", DefaultTypeMapping.class);
-            defaultRegister(tm, defaultNillable, jdomDocClass, XMLSchemaQNames.XSD_ANY,
-                            new JDOMDocumentType());
-
-        } catch (ClassNotFoundException e) {
-            // not available.
-        }
-        
-        try {
-            Class<?> jdomElementClass = 
-                ClassLoaderUtils.loadClass("org.jdom.Element", DefaultTypeMapping.class);
-            defaultRegister(tm, defaultNillable, jdomElementClass, XMLSchemaQNames.XSD_ANY,
-                                new JDOMElementType());
-        } catch (ClassNotFoundException e) {
-            // not available.
-        }
     }
 
     public static DefaultTypeMapping createSoap11TypeMapping(boolean defaultNillable, 
-     boolean enableMtomXmime) {
-        return createSoap11TypeMapping(
-                                       defaultNillable,
-                                       enableMtomXmime,
-                                       false);
-    }
-
-    /**
-     * Create a type mapping object with a stock set of mappings, including the SOAP 1.1 'encoded'
-     * types.
-     * @param defaultNillable whether elements are nillable by default.
-     * @param enableMtomXmime whether to enable XMIME annotations with MTOM.
-     * @param enableJDOM whether to add mappings for JDOM.
-     * @return
-     */
-    public static DefaultTypeMapping createSoap11TypeMapping(boolean defaultNillable, 
-                                                             boolean enableMtomXmime, boolean enableJDOM) {
-        // Create a AegisType Mapping for SOAP 1.1 Encoding
+                                                             boolean enableMtomXmime) {
+        // Create a Type Mapping for SOAP 1.1 Encoding
         DefaultTypeMapping soapTM = new DefaultTypeMapping(Soap11.SOAP_ENCODING_URI);
-        fillStandardMappings(soapTM, defaultNillable, enableMtomXmime, enableJDOM);
+        fillStandardMappings(soapTM, defaultNillable, enableMtomXmime);
 
         defaultRegister(soapTM, defaultNillable, boolean.class, Soap11.ENCODED_BOOLEAN, new BooleanType());
         defaultRegister(soapTM, defaultNillable, char.class, Soap11.ENCODED_CHAR, new CharacterType());
@@ -363,30 +316,10 @@
     }
 
     public static DefaultTypeMapping createDefaultTypeMapping(boolean defaultNillable, 
-      boolean enableMtomXmime) {
-        return createDefaultTypeMapping(
-                                        defaultNillable,
-                                        enableMtomXmime,
-                                        false);
-    }
-
-    /**
-     * Create a set of default type mappings.
-     * @param defaultNillable whether elements are nillable by default.
-     * @param enableMtomXmime whether to enable XMIME annotations on MTOM.
-     * @param enableJDOM whether to map JDOM types.
-     * @return
-     */
-    public static DefaultTypeMapping createDefaultTypeMapping(boolean defaultNillable, 
-                                                              boolean enableMtomXmime, 
-                                                              boolean enableJDOM) {
+                                                              boolean enableMtomXmime) {
         // by convention, the default mapping is against the XML schema URI.
         DefaultTypeMapping tm = new DefaultTypeMapping(SOAPConstants.XSD);
-<<<<<<< HEAD
-        fillStandardMappings(tm, defaultNillable, enableMtomXmime, enableJDOM);
-=======
         fillStandardMappings(tm, defaultNillable, enableMtomXmime);
->>>>>>> 8568d21b
         defaultRegister(tm, defaultNillable, Character.class, 
                         CharacterAsStringType.CHARACTER_AS_STRING_TYPE_QNAME,
                         new CharacterAsStringType());
