/**
 * Licensed to the Apache Software Foundation (ASF) under one
 * or more contributor license agreements. See the NOTICE file
 * distributed with this work for additional information
 * regarding copyright ownership. The ASF licenses this file
 * to you under the Apache License, Version 2.0 (the
 * "License"); you may not use this file except in compliance
 * with the License. You may obtain a copy of the License at
 *
 * http://www.apache.org/licenses/LICENSE-2.0
 *
 * Unless required by applicable law or agreed to in writing,
 * software distributed under the License is distributed on an
 * "AS IS" BASIS, WITHOUT WARRANTIES OR CONDITIONS OF ANY
 * KIND, either express or implied. See the License for the
 * specific language governing permissions and limitations
 * under the License.
 */

package org.apache.cxf.tools.java2wsdl.generator;

import org.apache.cxf.common.WSDLConstants;
import org.apache.cxf.common.util.PackageUtils;
import org.apache.cxf.tools.common.ToolException;

public final class WSDLGeneratorFactory {
    private WSDLConstants.WSDLVersion wsdlVersion;
    
    public  WSDLGeneratorFactory() {
    }


    public void setWSDLVersion(WSDLConstants.WSDLVersion v) {
        this.wsdlVersion = v;
    }

    protected String getGeneratorClassName() {
        String pkgName = PackageUtils.getPackageName(getClass());
        return pkgName + "." + wsdlVersion.toString().toLowerCase() + "." + wsdlVersion + "Generator";
    }

<<<<<<< HEAD
    public AbstractGenerator<?> newGenerator() {
=======
    public AbstractGenerator newGenerator() {
>>>>>>> 2fe1624a
        AbstractGenerator<?> generator = null;
        String clzName = getGeneratorClassName();
        try {
            generator = (AbstractGenerator<?>) Class.forName(clzName).newInstance();
        } catch (Exception e) {
            throw new ToolException("Can not find the Generator for: " + clzName, e);
        }
        return generator;
    }
}

<|MERGE_RESOLUTION|>--- conflicted
+++ resolved
@@ -39,11 +39,7 @@
         return pkgName + "." + wsdlVersion.toString().toLowerCase() + "." + wsdlVersion + "Generator";
     }
 
-<<<<<<< HEAD
-    public AbstractGenerator<?> newGenerator() {
-=======
     public AbstractGenerator newGenerator() {
->>>>>>> 2fe1624a
         AbstractGenerator<?> generator = null;
         String clzName = getGeneratorClassName();
         try {
